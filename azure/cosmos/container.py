--- conflicted
+++ resolved
@@ -247,11 +247,7 @@
         if populate_query_metrics is not None:
             feed_options["populateQueryMetrics"] = populate_query_metrics
         if partition_key is not None:
-<<<<<<< HEAD
-            feed_options["partitionKey"] = partition_key
-=======
-            request_options["partitionKey"] = self._set_partition_key(partition_key)
->>>>>>> ece71738
+            feed_options["partitionKey"] = self._set_partition_key(partition_key)
         if enable_scan_in_query is not None:
             feed_options["enableScanInQuery"] = enable_scan_in_query
 
@@ -260,13 +256,8 @@
             query=query
             if parameters is None
             else dict(query=query, parameters=parameters),
-<<<<<<< HEAD
             options=feed_options,
             partition_key=partition_key,
-=======
-            options=request_options,
-            partition_key=partition_key
->>>>>>> ece71738
         )
         return items
 
@@ -301,16 +292,11 @@
             request_options["accessCondition"] = access_condition
         if populate_query_metrics is not None:
             request_options["populateQueryMetrics"] = populate_query_metrics
-<<<<<<< HEAD
 
         return self.client_connection.ReplaceItem(
-            document_link=item_link, new_document=body, options=request_options
-=======
-        data = self.client_connection.ReplaceItem(
             document_link=item_link,
             new_document=body,
             options=request_options
->>>>>>> ece71738
         )
 
     def upsert_item(
@@ -345,14 +331,9 @@
         if populate_query_metrics is not None:
             request_options["populateQueryMetrics"] = populate_query_metrics
 
-<<<<<<< HEAD
         return self.client_connection.UpsertItem(
-            database_or_Container_link=self.container_link, document=body
-=======
-        result = self.client_connection.UpsertItem(
             database_or_Container_link=self.container_link,
             document=body
->>>>>>> ece71738
         )
 
     def create_item(
@@ -543,11 +524,7 @@
         if enable_cross_partition_query is not None:
             feed_options["enableCrossPartitionQuery"] = enable_cross_partition_query
         if partition_key is not None:
-<<<<<<< HEAD
-            feed_options["partitionKey"] = partition_key
-=======
-            request_options["partitionKey"] = self._set_partition_key(partition_key)
->>>>>>> ece71738
+            feed_options["partitionKey"] = self._set_partition_key(partition_key)
 
         return self.client_connection.QueryConflicts(
             collection_link=self.container_link,
