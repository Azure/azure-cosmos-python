﻿#The MIT License (MIT)
#Copyright (c) 2014 Microsoft Corporation

#Permission is hereby granted, free of charge, to any person obtaining a copy
#of this software and associated documentation files (the "Software"), to deal
#in the Software without restriction, including without limitation the rights
#to use, copy, modify, merge, publish, distribute, sublicense, and/or sell
#copies of the Software, and to permit persons to whom the Software is
#furnished to do so, subject to the following conditions:

#The above copyright notice and this permission notice shall be included in all
#copies or substantial portions of the Software.

#THE SOFTWARE IS PROVIDED "AS IS", WITHOUT WARRANTY OF ANY KIND, EXPRESS OR
#IMPLIED, INCLUDING BUT NOT LIMITED TO THE WARRANTIES OF MERCHANTABILITY,
#FITNESS FOR A PARTICULAR PURPOSE AND NONINFRINGEMENT. IN NO EVENT SHALL THE
#AUTHORS OR COPYRIGHT HOLDERS BE LIABLE FOR ANY CLAIM, DAMAGES OR OTHER
#LIABILITY, WHETHER IN AN ACTION OF CONTRACT, TORT OR OTHERWISE, ARISING FROM,
#OUT OF OR IN CONNECTION WITH THE SOFTWARE OR THE USE OR OTHER DEALINGS IN THE
#SOFTWARE.

"""Document client class for the Azure Cosmos database service.
"""
import requests

import six
from typing import cast
from . import base
from . import documents
from . import constants
from . import http_constants
from . import query_iterable
from . import runtime_constants
from . import request_object
from . import synchronized_request
from . import global_endpoint_manager
from .routing import routing_map_provider as routing_map_provider
from . import session
from . import utils
from .partition_key import _Undefined, _Empty

class CosmosClientConnection(object):
    """Represents a document client.

    Provides a client-side logical representation of the Azure Cosmos
    service. This client is used to configure and execute requests against the
    service.

    The service client encapsulates the endpoint and credentials used to access
    the Azure Cosmos service.
    """

    class _QueryCompatibilityMode:
        Default = 0
        Query = 1
        SqlQuery = 2

    # default number precisions
    _DefaultNumberHashPrecision = 3
    _DefaultNumberRangePrecision = -1

    # default string precision
    _DefaultStringHashPrecision = 3
    _DefaultStringRangePrecision = -1

    def __init__(self,
                 url_connection,
                 auth,
                 connection_policy=None,
                 consistency_level=documents.ConsistencyLevel.Session):
        """
        :param str url_connection:
            The URL for connecting to the DB server.
        :param dict auth:
            Contains 'masterKey' or 'resourceTokens', where
            auth['masterKey'] is the default authorization key to use to
            create the client, and auth['resourceTokens'] is the alternative
            authorization key.
        :param documents.ConnectionPolicy connection_policy:
            The connection policy for the client.
        :param documents.ConsistencyLevel consistency_level:
            The default consistency policy for client operations.

        """
        self.url_connection = url_connection

        self.master_key = None
        self.resource_tokens = None
        if auth != None:
            self.master_key = auth.get('masterKey')
            self.resource_tokens = auth.get('resourceTokens')

            if auth.get('permissionFeed'):
                self.resource_tokens = {}
                for permission_feed in auth['permissionFeed']:
                    resource_parts = permission_feed['resource'].split('/')
                    id = resource_parts[-1]
                    self.resource_tokens[id] = permission_feed['_token']

        self.connection_policy = (connection_policy or
                                  documents.ConnectionPolicy())

        self.partition_resolvers = {}

        self.partition_key_definition_cache = {}

        self.default_headers = {
            http_constants.HttpHeaders.CacheControl: 'no-cache',
            http_constants.HttpHeaders.Version:
                http_constants.Versions.CurrentVersion,
            http_constants.HttpHeaders.UserAgent:
                utils._get_user_agent(),
            # For single partition query with aggregate functions we would try to accumulate the results on the SDK.
            # We need to set continuation as not expected.
            http_constants.HttpHeaders.IsContinuationExpected: False
        }

        if consistency_level != None:
            self.default_headers[
                http_constants.HttpHeaders.ConsistencyLevel] = consistency_level

        # Keeps the latest response headers from server.
        self.last_response_headers = None

        if consistency_level == documents.ConsistencyLevel.Session:
            '''create a session - this is maintained only if the default consistency level
            on the client is set to session, or if the user explicitly sets it as a property
            via setter'''
            self.session = session.Session(self.url_connection)
        else:
            self.session = None

        self._useMultipleWriteLocations = False
        self._global_endpoint_manager = global_endpoint_manager._GlobalEndpointManager(self)

        # creating a requests session used for connection pooling and re-used by all requests
        self._requests_session = requests.Session()

        if self.connection_policy.ProxyConfiguration and self.connection_policy.ProxyConfiguration.Host:
            host = connection_policy.ProxyConfiguration.Host
            url = six.moves.urllib.parse.urlparse(host)
            proxy = host if url.port else host + ":" + str(connection_policy.ProxyConfiguration.Port)
            proxyDict = {url.scheme : proxy}
            self._requests_session.proxies.update(proxyDict)

        # Query compatibility mode.
        # Allows to specify compatibility mode used by client when making query requests. Should be removed when
        # application/sql is no longer supported.
        self._query_compatibility_mode = CosmosClientConnection._QueryCompatibilityMode.Default

        # Routing map provider
        self._routing_map_provider = routing_map_provider._SmartRoutingMapProvider(self)

        database_account = self._global_endpoint_manager._GetDatabaseAccount()
        self._global_endpoint_manager.force_refresh(database_account)

    @property
    def Session(self):
        """ Gets the session object from the client """
        return self.session

    @Session.setter
    def Session(self, session):
        """ Sets a session object on the document client
            This will override the existing session
        """
        self.session = session

    @property
    def WriteEndpoint(self):
        """Gets the curent write endpoint for a geo-replicated database account.
        """
        return self._global_endpoint_manager.get_write_endpoint()

    @property
    def ReadEndpoint(self):
        """Gets the curent read endpoint for a geo-replicated database account.
        """
        return self._global_endpoint_manager.get_read_endpoint()

    def RegisterPartitionResolver(self, database_link, partition_resolver):
        """Registers the partition resolver associated with the database link

        :param str database_link:
            Database Self Link or ID based link.
        :param object partition_resolver:
            An instance of PartitionResolver.
        
        """
        if not database_link:
            raise ValueError("database_link is None or empty.")

        if partition_resolver is None:
            raise ValueError("partition_resolver is None.")

        self.partition_resolvers = {base.TrimBeginningAndEndingSlashes(database_link): partition_resolver}


    def GetPartitionResolver(self, database_link):
        """Gets the partition resolver associated with the database link

        :param str database_link:
            Database self link or ID based link.

        :return:
            An instance of PartitionResolver.
        :rtype: object

        """
        if not database_link:
            raise ValueError("database_link is None or empty.")

        return self.partition_resolvers.get(base.TrimBeginningAndEndingSlashes(database_link))

        
    def CreateDatabase(self, database, options=None):
        """Creates a database.

        :param dict database:
            The Azure Cosmos database to create.
        :param dict options:
            The request options for the request.

        :return:
            The Database that was created.
        :rtype: dict

        """
        if options is None:
            options = {}

        CosmosClientConnection.__ValidateResource(database)
        path = '/dbs'
        return self.Create(database, path, 'dbs', None, None, options)

    def ReadDatabase(self, database_link, options=None):
        """Reads a database.

        :param str database_link:
            The link to the database.
        :param dict options:
            The request options for the request.

        :return:
            The Database that was read.
        :rtype: dict

        """
        if options is None:
            options = {}

        path = base.GetPathFromLink(database_link)
        database_id = base.GetResourceIdOrFullNameFromLink(database_link)
        return self.Read(path, 'dbs', database_id, None, options)

    def ReadDatabases(self, options=None):
        """Reads all databases.

        :param dict options:
            The request options for the request.

        :return: 
            Query Iterable of Databases.
        :rtype:
            query_iterable.QueryIterable

        """
        if options is None:
            options = {}

        return self.QueryDatabases(None, options)

    def QueryDatabases(self, query, options=None):
        """Queries databases.

        :param (str or dict) query:
        :param dict options:
            The request options for the request.

        :return: Query Iterable of Databases.
        :rtype:
            query_iterable.QueryIterable

        """
        if options is None:
            options = {}

        def fetch_fn(options):
            return self.__QueryFeed('/dbs',
                                    'dbs',
                                    '',
                                    lambda r: r['Databases'],
                                    lambda _, b: b,
                                    query,
                                    options), self.last_response_headers
        return query_iterable.QueryIterable(self, query, options, fetch_fn)

    def ReadContainers(self, database_link, options=None):
        """Reads all collections in a database.

        :param str database_link:
            The link to the database.
        :param dict options:
            The request options for the request.
            
        :return: Query Iterable of Collections.
        :rtype:
            query_iterable.QueryIterable

        """
        if options is None:
            options = {}

        return self.QueryContainers(database_link, None, options)

    def QueryContainers(self, database_link, query, options=None):
        """Queries collections in a database.

        :param str database_link:
            The link to the database.
        :param (str or dict) query:
        :param dict options:
            The request options for the request.

        :return: Query Iterable of Collections.
        :rtype:
            query_iterable.QueryIterable

        """
        if options is None:
            options = {}

        path = base.GetPathFromLink(database_link, 'colls')
        database_id = base.GetResourceIdOrFullNameFromLink(database_link)
        def fetch_fn(options):
            return self.__QueryFeed(path,
                                    'colls',
                                    database_id,
                                    lambda r: r['DocumentCollections'],
                                    lambda _, body: body,
                                    query,
                                    options), self.last_response_headers
        return query_iterable.QueryIterable(self, query, options, fetch_fn)

    def CreateContainer(self, database_link, collection, options=None):
        """Creates a collection in a database.

        :param str database_link:
            The link to the database.
        :param dict collection:
            The Azure Cosmos collection to create.
        :param dict options:
            The request options for the request.

        :return: The Collection that was created.
        :rtype: dict

        """
        if options is None:
            options = {}

        CosmosClientConnection.__ValidateResource(collection)
        path = base.GetPathFromLink(database_link, 'colls')
        database_id = base.GetResourceIdOrFullNameFromLink(database_link)
        return self.Create(collection,
                           path,
                           'colls',
                           database_id,
                           None,
                           options)

    def ReplaceContainer(self, collection_link, collection, options=None):
        """Replaces a collection and return it.

        :param str collection_link:
            The link to the collection entity.
        :param dict collection: 
            The collection to be used.
        :param dict options:
            The request options for the request.

        :return:
            The new Collection.
        :rtype:
            dict

        """
        if options is None:
            options = {}

        CosmosClientConnection.__ValidateResource(collection)
        path = base.GetPathFromLink(collection_link)
        collection_id = base.GetResourceIdOrFullNameFromLink(collection_link)
        return self.Replace(collection,
                            path,
                            'colls',
                            collection_id,
                            None,
                            options)

    def ReadContainer(self, collection_link, options=None):
        """Reads a collection.

        :param str collection_link:
            The link to the document collection.
        :param dict options:
            The request options for the request.

        :return:
            The read Collection.
        :rtype:
            dict

        """
        if options is None:
            options = {}

        path = base.GetPathFromLink(collection_link)
        collection_id = base.GetResourceIdOrFullNameFromLink(collection_link)
        return self.Read(path,
                         'colls',
                         collection_id,
                         None,
                         options)

    def CreateUser(self, database_link, user, options=None):
        """Creates a user.

        :param str database_link:
            The link to the database.
        :param dict user:
            The Azure Cosmos user to create.
        :param dict options:
            The request options for the request.

        :return:
            The created User.
        :rtype:
            dict

        """
        if options is None:
            options = {}

        database_id, path = self._GetDatabaseIdWithPathForUser(database_link, user)
        return self.Create(user,
                           path,
                           'users',
                           database_id,
                           None,
                           options)

    def UpsertUser(self, database_link, user, options=None):
        """Upserts a user.

        :param str database_link:
            The link to the database.
        :param dict user:
            The Azure Cosmos user to upsert.
        :param dict options:
            The request options for the request.

        :return:
            The upserted User.
        :rtype: dict
        """
        if options is None:
            options = {}

        database_id, path = self._GetDatabaseIdWithPathForUser(database_link, user)
        return self.Upsert(user,
                           path,
                           'users',
                           database_id,
                           None,
                           options)

    def _GetDatabaseIdWithPathForUser(self, database_link, user):
        CosmosClientConnection.__ValidateResource(user)
        path = base.GetPathFromLink(database_link, 'users')
        database_id = base.GetResourceIdOrFullNameFromLink(database_link)
        return database_id, path
    

    def ReadUser(self, user_link, options=None):
        """Reads a user.

        :param str user_link:
            The link to the user entity.
        :param dict options:
            The request options for the request.

        :return:
            The read User.
        :rtype:
            dict

        """
        if options is None:
            options = {}

        path = base.GetPathFromLink(user_link)
        user_id = base.GetResourceIdOrFullNameFromLink(user_link)
        return self.Read(path, 'users', user_id, None, options)

    def ReadUsers(self, database_link, options=None):
        """Reads all users in a database.

        :params str database_link:
            The link to the database.
        :params dict options:
            The request options for the request.
        :return:
            Query iterable of Users.
        :rtype:
            query_iterable.QueryIterable

        """
        if options is None:
            options = {}

        return self.QueryUsers(database_link, None, options)

    def QueryUsers(self, database_link, query, options=None):
        """Queries users in a database.

        :param str database_link:
            The link to the database.
        :param (str or dict) query:
        :param dict options:
            The request options for the request.

        :return:
            Query Iterable of Users.
        :rtype:   
            query_iterable.QueryIterable

        """
        if options is None:
            options = {}

        path = base.GetPathFromLink(database_link, 'users')
        database_id = base.GetResourceIdOrFullNameFromLink(database_link)
        def fetch_fn(options):
            return self.__QueryFeed(path,
                                    'users',
                                    database_id,
                                    lambda r: r['Users'],
                                    lambda _, b: b,
                                    query,
                                    options), self.last_response_headers
        return query_iterable.QueryIterable(self, query, options, fetch_fn)

    def DeleteDatabase(self, database_link, options=None):
        """Deletes a database.

        :param str database_link:
            The link to the database.
        :param dict options:
            The request options for the request.

        :return:
            The deleted Database.
        :rtype:
            dict

        """
        if options is None:
            options = {}

        path = base.GetPathFromLink(database_link)
        database_id = base.GetResourceIdOrFullNameFromLink(database_link)
        return self.DeleteResource(path,
                                   'dbs',
                                   database_id,
                                   None,
                                   options)

    def CreatePermission(self, user_link, permission, options=None):
        """Creates a permission for a user.

        :param str user_link:
            The link to the user entity.
        :param dict permission:
            The Azure Cosmos user permission to create.
        :param dict options:
            The request options for the request.

        :return:
            The created Permission.
        :rtype:
            dict

        """
        if options is None:
            options = {}

        path, user_id = self._GetUserIdWithPathForPermission(permission, user_link)
        return self.Create(permission,
                           path,
                           'permissions',
                           user_id,
                           None,
                           options)

    def UpsertPermission(self, user_link, permission, options=None):
        """Upserts a permission for a user.

        :param str user_link:
            The link to the user entity.
        :param dict permission:
            The Azure Cosmos user permission to upsert.
        :param dict options:
            The request options for the request.

        :return:
            The upserted permission.
        :rtype:
            dict

        """
        if options is None:
            options = {}

        path, user_id = self._GetUserIdWithPathForPermission(permission, user_link)
        return self.Upsert(permission,
                            path,
                            'permissions',
                            user_id,
                            None,
                            options)

    def _GetUserIdWithPathForPermission(self, permission, user_link):
        CosmosClientConnection.__ValidateResource(permission)
        path = base.GetPathFromLink(user_link, 'permissions')
        user_id = base.GetResourceIdOrFullNameFromLink(user_link)
        return path, user_id


    def ReadPermission(self, permission_link, options=None):
        """Reads a permission.

        :param str permission_link:
            The link to the permission.
        :param dict options:
            The request options for the request.

        :return:
            The read permission.
        :rtype:
            dict

        """
        if options is None:
            options = {}

        path = base.GetPathFromLink(permission_link)
        permission_id = base.GetResourceIdOrFullNameFromLink(permission_link)
        return self.Read(path,
                         'permissions',
                          permission_id,
                          None,
                          options)

    def ReadPermissions(self, user_link, options=None):
        """Reads all permissions for a user.

        :param str user_link:
            The link to the user entity.
        :param dict options:
            The request options for the request.

        :return:
            Query Iterable of Permissions.
        :rtype:
            query_iterable.QueryIterable

        """
        if options is None:
            options = {}

        return self.QueryPermissions(user_link, None, options)

    def QueryPermissions(self, user_link, query, options=None):
        """Queries permissions for a user.

        :param str user_link:
            The link to the user entity.
        :param (str or dict) query:
        :param dict options:
            The request options for the request.

        :return:
            Query Iterable of Permissions.
        :rtype:
            query_iterable.QueryIterable

        """
        if options is None:
            options = {}

        path = base.GetPathFromLink(user_link, 'permissions')
        user_id = base.GetResourceIdOrFullNameFromLink(user_link)
        def fetch_fn(options):
            return self.__QueryFeed(path,
                                    'permissions',
                                    user_id,
                                    lambda r: r['Permissions'],
                                    lambda _, b: b,
                                    query,
                                    options), self.last_response_headers
        return query_iterable.QueryIterable(self, query, options, fetch_fn)

    def ReplaceUser(self, user_link, user, options=None):
        """Replaces a user and return it.

        :param str user_link:
            The link to the user entity.
        :param dict user:
        :param dict options:
            The request options for the request.

        :return:
            The new User.
        :rtype:
            dict

        """
        if options is None:
            options = {}

        CosmosClientConnection.__ValidateResource(user)
        path = base.GetPathFromLink(user_link)
        user_id = base.GetResourceIdOrFullNameFromLink(user_link)
        return self.Replace(user,
                            path,
                            'users',
                            user_id,
                            None,
                            options)

    def DeleteUser(self, user_link, options=None):
        """Deletes a user.

        :param str user_link:
            The link to the user entity.
        :param dict options:
            The request options for the request.

        :return:
            The deleted user.
        :rtype:
            dict

        """
        if options is None:
            options = {}

        path = base.GetPathFromLink(user_link)
        user_id = base.GetResourceIdOrFullNameFromLink(user_link)
        return self.DeleteResource(path,
                                   'users',
                                   user_id,
                                   None,
                                   options)

    def ReplacePermission(self, permission_link, permission, options=None):
        """Replaces a permission and return it.

        :param str permission_link:
            The link to the permission.
        :param dict permission:
        :param dict options:
            The request options for the request.

        :return:
            The new Permission.
        :rtype:
            dict

        """
        if options is None:
            options = {}

        CosmosClientConnection.__ValidateResource(permission)
        path = base.GetPathFromLink(permission_link)
        permission_id = base.GetResourceIdOrFullNameFromLink(permission_link)
        return self.Replace(permission,
                            path,
                            'permissions',
                            permission_id,
                            None,
                            options)

    def DeletePermission(self, permission_link, options=None):
        """Deletes a permission.

        :param str permission_link:
            The link to the permission.
        :param dict options:
            The request options for the request.

        :return:
            The deleted Permission.
        :rtype:
            dict

        """
        if options is None:
            options = {}

        path = base.GetPathFromLink(permission_link)
        permission_id = base.GetResourceIdOrFullNameFromLink(permission_link)
        return self.DeleteResource(path,
                                   'permissions',
                                   permission_id,
                                   None,
                                   options)

    def ReadItems(self, collection_link, feed_options=None):
        """Reads all documents in a collection.

        :param str collection_link:
            The link to the document collection.
        :param dict feed_options:

        :return:
            Query Iterable of Documents.
        :rtype:
            query_iterable.QueryIterable

        """
        if feed_options is None:
            feed_options = {}

        return self.QueryItems(collection_link, None, feed_options)

    def QueryItems(self, database_or_Container_link, query, options=None, partition_key=None):
        """Queries documents in a collection.

        :param str database_or_Container_link:
            The link to the database when using partitioning, otherwise link to the document collection.
        :param (str or dict) query:
        :param dict options:
            The request options for the request.
        :param str partition_key:
            Partition key for the query(default value None)

        :return:
            Query Iterable of Documents.
        :rtype:
            query_iterable.QueryIterable

        """
        database_or_Container_link = base.TrimBeginningAndEndingSlashes(database_or_Container_link)

        if options is None:
            options = {}

        if(base.IsDatabaseLink(database_or_Container_link)):
            # Python doesn't have a good way of specifying an overloaded constructor, and this is how it's generally overloaded constructors are specified(by calling a @classmethod) and returning the 'self' instance
            return query_iterable.QueryIterable.PartitioningQueryIterable(self, query, options, database_or_Container_link, partition_key)
        else:    
            path = base.GetPathFromLink(database_or_Container_link, 'docs')
            collection_id = base.GetResourceIdOrFullNameFromLink(database_or_Container_link)
            def fetch_fn(options):
                return self.__QueryFeed(path,
                                        'docs',
                                        collection_id,
                                        lambda r: r['Documents'],
                                        lambda _, b: b,
                                        query,
                                        options), self.last_response_headers
            return query_iterable.QueryIterable(self, query, options, fetch_fn, database_or_Container_link)

    def QueryItemsChangeFeed(self, collection_link, options=None):
        """Queries documents change feed in a collection.

        :param str collection_link:
            The link to the document collection.
        :param dict options:
            The request options for the request.
            options may also specify partition key range id.

        :return:
            Query Iterable of Documents.
        :rtype:
            query_iterable.QueryIterable

        """

        partition_key_range_id = None
        if options is not None and 'partitionKeyRangeId' in options:
            partition_key_range_id = options['partitionKeyRangeId']

        return self._QueryChangeFeed(collection_link, "Documents" , options, partition_key_range_id)
        
    def _QueryChangeFeed(self, collection_link, resource_type, options=None, partition_key_range_id=None):
        """Queries change feed of a resource in a collection.

        :param str collection_link:
            The link to the document collection.
        :param str resource_type:
            The type of the resource.
        :param dict options:
            The request options for the request.
        :param str partition_key_range_id:
            Specifies partition key range id.

        :return:
            Query Iterable of Documents.
        :rtype:
            query_iterable.QueryIterable

        """
        if options is None:
            options = {}
        options['changeFeed'] = True

        resource_key_map = {'Documents' : 'docs'}

        # For now, change feed only supports Documents and Partition Key Range resouce type
        if resource_type not in resource_key_map:
            raise NotImplementedError(resource_type + " change feed query is not supported.")

        resource_key = resource_key_map[resource_type]
        path = base.GetPathFromLink(collection_link, resource_key)
        collection_id = base.GetResourceIdOrFullNameFromLink(collection_link)
        def fetch_fn(options):
            return self.__QueryFeed(path,
                                    resource_key,
                                    collection_id,
                                    lambda r: r[resource_type],
                                    lambda _, b: b,
                                    None,
                                    options,
                                    partition_key_range_id), self.last_response_headers
        return query_iterable.QueryIterable(self, None, options, fetch_fn, collection_link)

    def _ReadPartitionKeyRanges(self, collection_link, feed_options=None):
        """Reads Partition Key Ranges.

        :param str collection_link:
            The link to the document collection.
        :param dict feed_options:

        :return:
            Query Iterable of PartitionKeyRanges.
        :rtype:
            query_iterable.QueryIterable

        """
        if feed_options is None:
            feed_options = {}

        return self._QueryPartitionKeyRanges(collection_link, None, feed_options)

    def _QueryPartitionKeyRanges(self, collection_link, query, options=None):
        """Queries Partition Key Ranges in a collection.

        :param str collection_link:
            The link to the document collection.
        :param (str or dict) query:
        :param dict options:
            The request options for the request.

        :return:
            Query Iterable of PartitionKeyRanges.
        :rtype:
            query_iterable.QueryIterable

        """
        if options is None:
            options = {}

        path = base.GetPathFromLink(collection_link, 'pkranges')
        collection_id = base.GetResourceIdOrFullNameFromLink(collection_link)
        def fetch_fn(options):
            return self.__QueryFeed(path,
                                    'pkranges',
                                    collection_id,
                                    lambda r: r['PartitionKeyRanges'],
                                    lambda _, b: b,
                                    query,
                                    options), self.last_response_headers
        return query_iterable.QueryIterable(self, query, options, fetch_fn)

    def CreateItem(self, database_or_Container_link, document, options=None):
        """Creates a document in a collection.

        :param str database_or_Container_link:
            The link to the database when using partitioning, otherwise link to the document collection.
        :param dict document:
            The Azure Cosmos document to create.
        :param dict options:
            The request options for the request.
        :param bool options['disableAutomaticIdGeneration']:
            Disables the automatic id generation. If id is missing in the body and this
            option is true, an error will be returned.

        :return:
            The created Document.
        :rtype:
            dict

        """
        # Python's default arguments are evaluated once when the function is defined, not each time the function is called (like it is in say, Ruby). 
        # This means that if you use a mutable default argument and mutate it, you will and have mutated that object for all future calls to the function as well.
        # So, using a non-mutable deafult in this case(None) and assigning an empty dict(mutable) inside the method
        # For more details on this gotcha, please refer http://docs.python-guide.org/en/latest/writing/gotchas/
        if options is None:
            options = {}
        
        # We check the link to be document collection link since it can be database link in case of client side partitioning
        if(base.IsItemContainerLink(database_or_Container_link)):
            options = self._AddPartitionKey(database_or_Container_link, document, options)

        collection_id, document, path = self._GetContainerIdWithPathForItem(database_or_Container_link, document, options)
        return self.Create(document,
                           path,
                           'docs',
                           collection_id,
                           None,
                           options)

    def UpsertItem(self, database_or_Container_link, document, options=None):
        """Upserts a document in a collection.

        :param str database_or_Container_link:
            The link to the database when using partitioning, otherwise link to the document collection.
        :param dict document:
            The Azure Cosmos document to upsert.
        :param dict options:
            The request options for the request.
        :param bool options['disableAutomaticIdGeneration']:
            Disables the automatic id generation. If id is missing in the body and this
            option is true, an error will be returned.

        :return:
            The upserted Document.
        :rtype:
            dict

        """
        # Python's default arguments are evaluated once when the function is defined, not each time the function is called (like it is in say, Ruby). 
        # This means that if you use a mutable default argument and mutate it, you will and have mutated that object for all future calls to the function as well.
        # So, using a non-mutable deafult in this case(None) and assigning an empty dict(mutable) inside the method
        # For more details on this gotcha, please refer http://docs.python-guide.org/en/latest/writing/gotchas/
        if options is None:
            options = {}

        # We check the link to be document collection link since it can be database link in case of client side partitioning
        if(base.IsItemContainerLink(database_or_Container_link)):
            options = self._AddPartitionKey(database_or_Container_link, document, options)

        collection_id, document, path = self._GetContainerIdWithPathForItem(database_or_Container_link, document, options)
        return self.Upsert(document,
                           path,
                           'docs',
                           collection_id,
                           None,
                           options)

    PartitionResolverErrorMessage = "Couldn't find any partition resolvers for the database link provided. Ensure that the link you used when registering the partition resolvers matches the link provided or you need to register both types of database link(self link as well as ID based link)."

    # Gets the collection id and path for the document
    def _GetContainerIdWithPathForItem(self, database_or_Container_link, document, options):
        
        if not database_or_Container_link:
            raise ValueError("database_or_Container_link is None or empty.")

        if document is None:
            raise ValueError("document is None.")

        CosmosClientConnection.__ValidateResource(document)
        document = document.copy()
        if (not document.get('id') and
            not options.get('disableAutomaticIdGeneration')):
            document['id'] = base.GenerateGuidId()
        
        collection_link = database_or_Container_link

        if(base.IsDatabaseLink(database_or_Container_link)):
            partition_resolver = self.GetPartitionResolver(database_or_Container_link)
        
            if(partition_resolver != None):
                collection_link = partition_resolver.ResolveForCreate(document)
            else:
                raise ValueError(CosmosClientConnection.PartitionResolverErrorMessage)
        
        path = base.GetPathFromLink(collection_link, 'docs')
        collection_id = base.GetResourceIdOrFullNameFromLink(collection_link)
        return collection_id, document, path
    
    def ReadItem(self, document_link, options=None):
        """Reads a document.

        :param str document_link:
            The link to the document.
        :param dict options:
            The request options for the request.

        :return:
            The read Document.
        :rtype:
            dict

        """
        if options is None:
            options = {}

        path = base.GetPathFromLink(document_link)
        document_id = base.GetResourceIdOrFullNameFromLink(document_link)
        return self.Read(path,
                         'docs',
                         document_id,
                         None,
                         options)

    def ReadTriggers(self, collection_link, options=None):
        """Reads all triggers in a collection.

        :param str collection_link:
            The link to the document collection.
        :param dict options:
            The request options for the request.

        :return:
            Query Iterable of Triggers.
        :rtype:
            query_iterable.QueryIterable

        """
        if options is None:
            options = {}

        return self.QueryTriggers(collection_link, None, options)

    def QueryTriggers(self, collection_link, query, options=None):
        """Queries triggers in a collection.

        :param str collection_link:
            The link to the document collection.
        :param (str or dict) query:
        :param dict options:
            The request options for the request.

        :return:
            Query Iterable of Triggers.
        :rtype:
            query_iterable.QueryIterable

        """
        if options is None:
            options = {}

        path = base.GetPathFromLink(collection_link, 'triggers')
        collection_id = base.GetResourceIdOrFullNameFromLink(collection_link)
        def fetch_fn(options):
            return self.__QueryFeed(path,
                                    'triggers',
                                    collection_id,
                                    lambda r: r['Triggers'],
                                    lambda _, b: b,
                                    query,
                                    options), self.last_response_headers
        return query_iterable.QueryIterable(self, query, options, fetch_fn)

    def CreateTrigger(self, collection_link, trigger, options=None):
        """Creates a trigger in a collection.

        :param str collection_link:
            The link to the document collection.
        :param dict trigger:
        :param dict options:
            The request options for the request.

        :return:
            The created Trigger.
        :rtype:
            dict

        """
        if options is None:
            options = {}

        collection_id, path, trigger = self._GetContainerIdWithPathForTrigger(collection_link, trigger)
        return self.Create(trigger,
                           path,
                           'triggers',
                           collection_id,
                           None,
                           options)

    def UpsertTrigger(self, collection_link, trigger, options=None):
        """Upserts a trigger in a collection.

        :param str collection_link:
            The link to the document collection.
        :param dict trigger:
        :param dict options:
            The request options for the request.

        :return:
            The upserted Trigger.
        :rtype:
            dict

        """
        if options is None:
            options = {}

        collection_id, path, trigger = self._GetContainerIdWithPathForTrigger(collection_link, trigger)
        return self.Upsert(trigger,
                           path,
                           'triggers',
                           collection_id,
                           None,
                           options)

    def _GetContainerIdWithPathForTrigger(self, collection_link, trigger):
        CosmosClientConnection.__ValidateResource(trigger)
        trigger = trigger.copy()
        if  trigger.get('serverScript'):
            trigger['body'] = str(trigger.pop('serverScript', ''))
        elif trigger.get('body'):
            trigger['body'] = str(trigger['body'])
        
        path = base.GetPathFromLink(collection_link, 'triggers')
        collection_id = base.GetResourceIdOrFullNameFromLink(collection_link)
        return collection_id, path, trigger
    

    def ReadTrigger(self, trigger_link, options=None):
        """Reads a trigger.

        :param str trigger_link:
            The link to the trigger.
        :param dict options:
            The request options for the request.

        :return:
            The read Trigger.
        :rtype:
            dict

        """
        if options is None:
            options = {}

        path = base.GetPathFromLink(trigger_link)
        trigger_id = base.GetResourceIdOrFullNameFromLink(trigger_link)
        return self.Read(path, 'triggers', trigger_id, None, options)

    def ReadUserDefinedFunctions(self, collection_link, options=None):
        """Reads all user defined functions in a collection.

        :param str collection_link:
            The link to the document collection.
        :param dict options:
            The request options for the request.

        :return:
            Query Iterable of UDFs.
        :rtype:
            query_iterable.QueryIterable

        """
        if options is None:
            options = {}

        return self.QueryUserDefinedFunctions(collection_link, None, options)

    def QueryUserDefinedFunctions(self, collection_link, query, options=None):
        """Queries user defined functions in a collection.

        :param str collection_link:
            The link to the collection.
        :param (str or dict) query:
        :param dict options:
            The request options for the request.

        :return:
            Query Iterable of UDFs.
        :rtype:
            query_iterable.QueryIterable

        """
        if options is None:
            options = {}

        path = base.GetPathFromLink(collection_link, 'udfs')
        collection_id = base.GetResourceIdOrFullNameFromLink(collection_link)
        def fetch_fn(options):
            return self.__QueryFeed(path,
                                    'udfs',
                                    collection_id,
                                    lambda r: r['UserDefinedFunctions'],
                                    lambda _, b: b,
                                    query,
                                    options), self.last_response_headers
        return query_iterable.QueryIterable(self, query, options, fetch_fn)

    def CreateUserDefinedFunction(self, collection_link, udf, options=None):
        """Creates a user defined function in a collection.

        :param str collection_link:
            The link to the collection.
        :param str udf:
        :param dict options:
            The request options for the request.

        :return:
            The created UDF.
        :rtype:
            dict

        """
        if options is None:
            options = {}

        collection_id, path, udf = self._GetContainerIdWithPathForUDF(collection_link, udf)
        return self.Create(udf,
                           path,
                           'udfs',
                           collection_id,
                           None,
                           options)

    def UpsertUserDefinedFunction(self, collection_link, udf, options=None):
        """Upserts a user defined function in a collection.

        :param str collection_link:
            The link to the collection.
        :param str udf:
        :param dict options:
            The request options for the request.

        :return:
            The upserted UDF.
        :rtype:
            dict

        """
        if options is None:
            options = {}

        collection_id, path, udf = self._GetContainerIdWithPathForUDF(collection_link, udf)
        return self.Upsert(udf,
                           path,
                           'udfs',
                           collection_id,
                           None,
                           options)

    def _GetContainerIdWithPathForUDF(self, collection_link, udf):
        CosmosClientConnection.__ValidateResource(udf)
        udf = udf.copy()
        if udf.get('serverScript'):
            udf['body'] = str(udf.pop('serverScript', ''))
        elif udf.get('body'):
            udf['body'] = str(udf['body'])
        
        path = base.GetPathFromLink(collection_link, 'udfs')
        collection_id = base.GetResourceIdOrFullNameFromLink(collection_link)
        return collection_id, path, udf
    

    def ReadUserDefinedFunction(self, udf_link, options=None):
        """Reads a user defined function.

        :param str udf_link:
            The link to the user defined function.
        :param dict options:
            The request options for the request.

        :return:
            The read UDF.
        :rtype:
            dict

        """
        if options is None:
            options = {}

        path = base.GetPathFromLink(udf_link)
        udf_id = base.GetResourceIdOrFullNameFromLink(udf_link)
        return self.Read(path, 'udfs', udf_id, None, options)

    def ReadStoredProcedures(self, collection_link, options=None):
        """Reads all store procedures in a collection.

        :param str collection_link:
            The link to the document collection.
        :param dict options:
            The request options for the request.

        :return:
            Query Iterable of Stored Procedures.
        :rtype:
            query_iterable.QueryIterable

        """
        if options is None:
            options = {}

        return self.QueryStoredProcedures(collection_link, None, options)

    def QueryStoredProcedures(self, collection_link, query, options=None):
        """Queries stored procedures in a collection.

        :param str collection_link:
            The link to the document collection.
        :param (str or dict) query:
        :param dict options:
            The request options for the request.

        :return:
            Query Iterable of Stored Procedures.
        :rtype:
            query_iterable.QueryIterable

        """
        if options is None:
            options = {}

        path = base.GetPathFromLink(collection_link, 'sprocs')
        collection_id = base.GetResourceIdOrFullNameFromLink(collection_link)
        def fetch_fn(options):
            return self.__QueryFeed(path,
                                    'sprocs',
                                    collection_id,
                                    lambda r: r['StoredProcedures'],
                                    lambda _, b: b,
                                    query,
                                    options), self.last_response_headers
        return query_iterable.QueryIterable(self, query, options, fetch_fn)

    def CreateStoredProcedure(self, collection_link, sproc, options=None):
        """Creates a stored procedure in a collection.

        :param str collection_link:
            The link to the document collection.
        :param str sproc:
        :param dict options:
            The request options for the request.

        :return:
            The created Stored Procedure.
        :rtype:
            dict

        """
        if options is None:
            options = {}

        collection_id, path, sproc = self._GetContainerIdWithPathForSproc(collection_link, sproc)
        return self.Create(sproc,
                           path,
                           'sprocs',
                           collection_id,
                           None,
                           options)

    def UpsertStoredProcedure(self, collection_link, sproc, options=None):
        """Upserts a stored procedure in a collection.

        :param str collection_link:
            The link to the document collection.
        :param str sproc:
        :param dict options:
            The request options for the request.

        :return:
            The upserted Stored Procedure.
        :rtype:
            dict

        """
        if options is None:
            options = {}

        collection_id, path, sproc = self._GetContainerIdWithPathForSproc(collection_link, sproc)
        return self.Upsert(sproc,
                           path,
                           'sprocs',
                           collection_id,
                           None,
                           options)

    def _GetContainerIdWithPathForSproc(self, collection_link, sproc):
        CosmosClientConnection.__ValidateResource(sproc)
        sproc = sproc.copy()
        if sproc.get('serverScript'):
            sproc['body'] = str(sproc.pop('serverScript', ''))
        elif sproc.get('body'):
            sproc['body'] = str(sproc['body'])
        path = base.GetPathFromLink(collection_link, 'sprocs')
        collection_id = base.GetResourceIdOrFullNameFromLink(collection_link)
        return collection_id, path, sproc
    

    def ReadStoredProcedure(self, sproc_link, options=None):
        """Reads a stored procedure.

        :param str sproc_link:
            The link to the stored procedure.
        :param dict options:
            The request options for the request.

        :return:
            The read Stored Procedure.
        :rtype:
            dict

        """
        if options is None:
            options = {}

        path = base.GetPathFromLink(sproc_link)
        sproc_id = base.GetResourceIdOrFullNameFromLink(sproc_link)
        return self.Read(path, 'sprocs', sproc_id, None, options)

    def ReadConflicts(self, collection_link, feed_options=None):
        """Reads conflicts.

        :param str collection_link:
            The link to the document collection.
        :param dict feed_options:

        :return:
            Query Iterable of Conflicts.
        :rtype:
            query_iterable.QueryIterable

        """
        if feed_options is None:
            feed_options = {}

        return self.QueryConflicts(collection_link, None, feed_options)

    def QueryConflicts(self, collection_link, query, options=None):
        """Queries conflicts in a collection.

        :param str collection_link:
            The link to the document collection.
        :param (str or dict) query:
        :param dict options:
            The request options for the request.

        :return:
            Query Iterable of Conflicts.
        :rtype:
            query_iterable.QueryIterable

        """
        if options is None:
            options = {}

        path = base.GetPathFromLink(collection_link, 'conflicts')
        collection_id = base.GetResourceIdOrFullNameFromLink(collection_link)
        def fetch_fn(options):
            return self.__QueryFeed(path,
                                    'conflicts',
                                    collection_id,
                                    lambda r: r['Conflicts'],
                                    lambda _, b: b,
                                    query,
                                    options), self.last_response_headers
        return query_iterable.QueryIterable(self, query, options, fetch_fn)

    def ReadConflict(self, conflict_link, options=None):
        """Reads a conflict.

        :param str conflict_link:
            The link to the conflict.
        :param dict options:

        :return:
            The read Conflict.
        :rtype:
            dict

        """
        if options is None:
            options = {}

        path = base.GetPathFromLink(conflict_link)
        conflict_id = base.GetResourceIdOrFullNameFromLink(conflict_link)
        return self.Read(path,
                         'conflicts',
                         conflict_id,
                         None,
                         options)

    def DeleteContainer(self, collection_link, options=None):
        """Deletes a collection.

        :param str collection_link:
            The link to the document collection.
        :param dict options:
            The request options for the request.

        :return:
            The deleted Collection.
        :rtype:
            dict

        """
        if options is None:
            options = {}

        path = base.GetPathFromLink(collection_link)
        collection_id = base.GetResourceIdOrFullNameFromLink(collection_link)
        return self.DeleteResource(path,
                                   'colls',
                                   collection_id,
                                   None,
                                   options)

    def ReplaceItem(self, document_link, new_document, options=None):
        """Replaces a document and returns it.

        :param str document_link:
            The link to the document.
        :param dict new_document:
        :param dict options:
            The request options for the request.

        :return:
            The new Document.
        :rtype:
            dict

        """
        CosmosClientConnection.__ValidateResource(new_document)
        path = base.GetPathFromLink(document_link)
        document_id = base.GetResourceIdOrFullNameFromLink(document_link)
        
        # Python's default arguments are evaluated once when the function is defined, not each time the function is called (like it is in say, Ruby). 
        # This means that if you use a mutable default argument and mutate it, you will and have mutated that object for all future calls to the function as well.
        # So, using a non-mutable deafult in this case(None) and assigning an empty dict(mutable) inside the function so that it remains local
        # For more details on this gotcha, please refer http://docs.python-guide.org/en/latest/writing/gotchas/
        if options is None:
            options = {}

        # Extract the document collection link and add the partition key to options
        collection_link = base.GetItemContainerLink(document_link)
        options = self._AddPartitionKey(collection_link, new_document, options)
        
        return self.Replace(new_document,
                            path,
                            'docs',
                            document_id,
                            None,
                            options)

    def DeleteItem(self, document_link, options=None):
        """Deletes a document.

        :param str document_link:
            The link to the document.
        :param dict options:
            The request options for the request.

        :return:
            The deleted Document.
        :rtype:
            dict

        """
        if options is None:
            options = {}

        path = base.GetPathFromLink(document_link)
        document_id = base.GetResourceIdOrFullNameFromLink(document_link)
        return self.DeleteResource(path,
                                   'docs',
                                   document_id,
                                   None,
                                   options)

    def CreateAttachment(self, document_link, attachment, options=None):
        """Creates an attachment in a document.

        :param str document_link:
            The link to the document.
        :param dict attachment:
            The Azure Cosmos attachment to create.
        :param dict options:
            The request options for the request.

        :return:
            The created Attachment.
        :rtype:
            dict

        """
        if options is None:
            options = {}

        document_id, path = self._GetItemIdWithPathForAttachment(attachment, document_link)
        return self.Create(attachment,
                           path,
                           'attachments',
                           document_id,
                           None,
                           options)

    def UpsertAttachment(self, document_link, attachment, options=None):
        """Upserts an attachment in a document.

        :param str document_link:
            The link to the document.
        :param dict attachment:
            The Azure Cosmos attachment to upsert.
        :param dict options:
            The request options for the request.

        :return:
            The upserted Attachment.
        :rtype:
            dict

        """
        if options is None:
            options = {}

        document_id, path = self._GetItemIdWithPathForAttachment(attachment, document_link)
        return self.Upsert(attachment,
                           path,
                           'attachments',
                           document_id,
                           None,
                           options)

    def _GetItemIdWithPathForAttachment(self, attachment, document_link):
        CosmosClientConnection.__ValidateResource(attachment)
        path = base.GetPathFromLink(document_link, 'attachments')
        document_id = base.GetResourceIdOrFullNameFromLink(document_link)
        return document_id, path

    def CreateAttachmentAndUploadMedia(self,
                                       document_link,
                                       readable_stream,
                                       options=None):
        """Creates an attachment and upload media.

        :param str document_link:
            The link to the document.
        :param (file-like stream object) readable_stream: 
        :param dict options:
            The request options for the request.

        :return:
            The created Attachment.
        :rtype:
            dict

        """
        if options is None:
            options = {}

        document_id, initial_headers, path = self._GetItemIdWithPathForAttachmentMedia(document_link, options)
        return self.Create(readable_stream,
                           path,
                           'attachments',
                           document_id,
                           initial_headers,
                           options)

    def UpsertAttachmentAndUploadMedia(self,
                                       document_link,
                                       readable_stream,
                                       options=None):
        """Upserts an attachment and upload media.

        :param str document_link:
            The link to the document.
        :param (file-like stream object) readable_stream:
        :param dict options:
            The request options for the request.

        :return:
            The upserted Attachment.
        :rtype:
            dict

        """
        if options is None:
            options = {}

        document_id, initial_headers, path = self._GetItemIdWithPathForAttachmentMedia(document_link, options)
        return self.Upsert(readable_stream,
                           path,
                           'attachments',
                           document_id,
                           initial_headers,
                           options)

    def _GetItemIdWithPathForAttachmentMedia(self, document_link, options):
        initial_headers = dict(self.default_headers)
        
        # Add required headers slug and content-type.
        if options.get('slug'):
            initial_headers[http_constants.HttpHeaders.Slug] = options['slug']
        
        if options.get('contentType'):
            initial_headers[http_constants.HttpHeaders.ContentType] = (
                options['contentType'])
        else:
            initial_headers[http_constants.HttpHeaders.ContentType] = (
                runtime_constants.MediaTypes.OctetStream)
        
        path = base.GetPathFromLink(document_link, 'attachments')
        document_id = base.GetResourceIdOrFullNameFromLink(document_link)
        return document_id, initial_headers, path


    def ReadAttachment(self, attachment_link, options=None):
        """Reads an attachment.

        :param str attachment_link:
            The link to the attachment.
        :param dict options:
            The request options for the request.

        :return:
            The read Attachment.
        :rtype:
            dict

        """
        if options is None:
            options = {}

        path = base.GetPathFromLink(attachment_link)
        attachment_id = base.GetResourceIdOrFullNameFromLink(attachment_link)
        return self.Read(path,
                         'attachments',
                         attachment_id,
                         None,
                         options)

    def ReadAttachments(self, document_link, options=None):
        """Reads all attachments in a document.

        :param str document_link:
            The link to the document.
        :param dict options:
            The request options for the request.

        :return:
            Query Iterable of Attachments.
        :rtype:
            query_iterable.QueryIterable

        """
        if options is None:
            options = {}

        return self.QueryAttachments(document_link, None, options)

    def QueryAttachments(self, document_link, query, options=None):
        """Queries attachments in a document.

        :param str document_link:
            The link to the document.
        :param (str or dict) query:
        :param dict options:
            The request options for the request.

        :return:
            Query Iterable of Attachments.
        :rtype:
            query_iterable.QueryIterable

        """
        if options is None:
            options = {}

        path = base.GetPathFromLink(document_link, 'attachments')
        document_id = base.GetResourceIdOrFullNameFromLink(document_link)

        def fetch_fn(options):
            return self.__QueryFeed(path,
                                    'attachments',
                                    document_id,
                                    lambda r: r['Attachments'],
                                    lambda _, b: b,
                                    query,
                                    options), self.last_response_headers
        return query_iterable.QueryIterable(self, query, options, fetch_fn)


    def ReadMedia(self, media_link):
        """Reads a media.

        When self.connection_policy.MediaReadMode ==
        documents.MediaReadMode.Streamed, returns a file-like stream object;
        otherwise, returns a str.

        :param str media_link:
            The link to the media.

        :return:
            The read Media.
        :rtype:
            str or file-like stream object

        """
        default_headers = self.default_headers

        path = base.GetPathFromLink(media_link)
        media_id = base.GetResourceIdOrFullNameFromLink(media_link)
        attachment_id = base.GetAttachmentIdFromMediaId(media_id)
        headers = base.GetHeaders(self,
                                  default_headers,
                                  'get',
                                  path,
                                  attachment_id,
                                  'media',
                                  {})

        # ReadMedia will always use WriteEndpoint since it's not replicated in readable Geo regions
        request = request_object._RequestObject('media', documents._OperationType.Read)
        result, self.last_response_headers = self.__Get(path,
                                                        request,
                                                        headers)
        return result

    def UpdateMedia(self, media_link, readable_stream, options=None):
        """Updates a media and returns it.

        :param str media_link:
            The link to the media.
        :param (file-like stream object) readable_stream:
        :param dict options:
            The request options for the request.

        :return:
            The updated Media.
        :rtype:
            str or file-like stream object

        """
        if options is None:
            options = {}

        initial_headers = dict(self.default_headers)

        # Add required headers slug and content-type in case the body is a stream
        if options.get('slug'):
            initial_headers[http_constants.HttpHeaders.Slug] = options['slug']

        if options.get('contentType'):
            initial_headers[http_constants.HttpHeaders.ContentType] = (
                options['contentType'])
        else:
            initial_headers[http_constants.HttpHeaders.ContentType] = (
                runtime_constants.MediaTypes.OctetStream)

        path = base.GetPathFromLink(media_link)
        media_id = base.GetResourceIdOrFullNameFromLink(media_link)
        attachment_id = base.GetAttachmentIdFromMediaId(media_id)
        headers = base.GetHeaders(self,
                                  initial_headers,
                                  'put',
                                  path,
                                  attachment_id,
                                  'media',
                                  options)

        # UpdateMedia will use WriteEndpoint since it uses PUT operation
        request = request_object._RequestObject('media', documents._OperationType.Update)
        result, self.last_response_headers = self.__Put(path,
                                                        request,
                                                        readable_stream,
                                                        headers)
        
        self._UpdateSessionIfRequired(headers, result, self.last_response_headers)
        return result

    def ReplaceAttachment(self, attachment_link, attachment, options=None):
        """Replaces an attachment and returns it.

        :param str attachment_link:
            The link to the attachment.
        :param dict attachment:
        :param dict options:
            The request options for the request.

        :return:
            The replaced Attachment
        :rtype:
            dict

        """
        if options is None:
            options = {}

        CosmosClientConnection.__ValidateResource(attachment)
        path = base.GetPathFromLink(attachment_link)
        attachment_id = base.GetResourceIdOrFullNameFromLink(attachment_link)
        return self.Replace(attachment,
                            path,
                            'attachments',
                            attachment_id,
                            None,
                            options)

    def DeleteAttachment(self, attachment_link, options=None):
        """Deletes an attachment.

        :param str attachment_link:
            The link to the attachment.
        :param dict options:
            The request options for the request.

        :return:
            The deleted Attachment.
        :rtype:
            dict

        """
        if options is None:
            options = {}

        path = base.GetPathFromLink(attachment_link)
        attachment_id = base.GetResourceIdOrFullNameFromLink(attachment_link)
        return self.DeleteResource(path,
                                   'attachments',
                                   attachment_id,
                                   None,
                                   options)

    def ReplaceTrigger(self, trigger_link, trigger, options=None):
        """Replaces a trigger and returns it.

        :param str trigger_link:
            The link to the trigger.
        :param dict trigger:
        :param dict options:
            The request options for the request.

        :return:
            The replaced Trigger.
        :rtype:
            dict

        """
        if options is None:
            options = {}

        CosmosClientConnection.__ValidateResource(trigger)
        trigger = trigger.copy()
        if trigger.get('serverScript'):
            trigger['body'] = str(trigger['serverScript'])
        elif trigger.get('body'):
            trigger['body'] = str(trigger['body'])

        path = base.GetPathFromLink(trigger_link)
        trigger_id = base.GetResourceIdOrFullNameFromLink(trigger_link)
        return self.Replace(trigger,
                            path,
                            'triggers',
                            trigger_id,
                            None,
                            options)

    def DeleteTrigger(self, trigger_link, options=None):
        """Deletes a trigger.

        :param str trigger_link:
            The link to the trigger.
        :param dict options:
            The request options for the request.

        :return:
            The deleted Trigger.
        :rtype:
            dict

        """
        if options is None:
            options = {}

        path = base.GetPathFromLink(trigger_link)
        trigger_id = base.GetResourceIdOrFullNameFromLink(trigger_link)
        return self.DeleteResource(path,
                                   'triggers',
                                   trigger_id,
                                   None,
                                   options)

    def ReplaceUserDefinedFunction(self, udf_link, udf, options=None):
        """Replaces a user defined function and returns it.

        :param str udf_link:
            The link to the user defined function.
        :param dict udf:
        :param dict options:
            The request options for the request.

        :return:
            The new UDF.
        :rtype:
            dict

        """
        if options is None:
            options = {}

        CosmosClientConnection.__ValidateResource(udf)
        udf = udf.copy()
        if udf.get('serverScript'):
            udf['body'] = str(udf['serverScript'])
        elif udf.get('body'):
            udf['body'] = str(udf['body'])

        path = base.GetPathFromLink(udf_link)
        udf_id = base.GetResourceIdOrFullNameFromLink(udf_link)
        return self.Replace(udf,
                            path,
                            'udfs',
                            udf_id,
                            None,
                            options)

    def DeleteUserDefinedFunction(self, udf_link, options=None):
        """Deletes a user defined function.

        :param str udf_link:
            The link to the user defined function.
        :param dict options:
            The request options for the request.

        :return:
            The deleted UDF.
        :rtype:
            dict

        """
        if options is None:
            options = {}

        path = base.GetPathFromLink(udf_link)
        udf_id = base.GetResourceIdOrFullNameFromLink(udf_link)
        return self.DeleteResource(path,
                                   'udfs',
                                   udf_id,
                                   None,
                                   options)

    def ExecuteStoredProcedure(self, sproc_link, params, options=None):
        """Executes a store procedure.

        :param str sproc_link:
            The link to the stored procedure.
        :param dict params:
            List or None
        :param dict options:
            The request options for the request.

        :return:
            The Stored Procedure response.
        :rtype:
            dict

        """
        if options is None:
            options = {}

        initial_headers = dict(self.default_headers)
        initial_headers.update({
            http_constants.HttpHeaders.Accept: (
                runtime_constants.MediaTypes.Json)
        })

        if params and not type(params) is list:
            params = [params]

        path = base.GetPathFromLink(sproc_link)
        sproc_id = base.GetResourceIdOrFullNameFromLink(sproc_link)
        headers = base.GetHeaders(self,
                                  initial_headers,
                                  'post',
                                  path,
                                  sproc_id,
                                  'sprocs',
                                  options)

        # ExecuteStoredProcedure will use WriteEndpoint since it uses POST operation
        request = request_object._RequestObject('sprocs', documents._OperationType.ExecuteJavaScript)
        result, self.last_response_headers = self.__Post(path,
                                                         request,
                                                         params,
                                                         headers)
        return result

    def ReplaceStoredProcedure(self, sproc_link, sproc, options=None):
        """Replaces a stored procedure and returns it.

        :param str sproc_link:
            The link to the stored procedure.
        :param dict sproc:
        :param dict options:
            The request options for the request.

        :return:
            The replaced Stored Procedure.
        :rtype:
            dict

        """
        if options is None:
            options = {}

        CosmosClientConnection.__ValidateResource(sproc)
        sproc = sproc.copy()
        if sproc.get('serverScript'):
            sproc['body'] = str(sproc['serverScript'])
        elif sproc.get('body'):
            sproc['body'] = str(sproc['body'])

        path = base.GetPathFromLink(sproc_link)
        sproc_id = base.GetResourceIdOrFullNameFromLink(sproc_link)
        return self.Replace(sproc,
                            path,
                            'sprocs',
                            sproc_id,
                            None,
                            options)

    def DeleteStoredProcedure(self, sproc_link, options=None):
        """Deletes a stored procedure.

        :param str sproc_link:
            The link to the stored procedure.
        :param dict options:
            The request options for the request.

        :return:
            The deleted Stored Procedure.
        :rtype:
            dict

        """
        if options is None:
            options = {}

        path = base.GetPathFromLink(sproc_link)
        sproc_id = base.GetResourceIdOrFullNameFromLink(sproc_link)
        return self.DeleteResource(path,
                                   'sprocs',
                                   sproc_id,
                                   None,
                                   options)

    def DeleteConflict(self, conflict_link, options=None):
        """Deletes a conflict.

        :param str conflict_link:
            The link to the conflict.
        :param dict options:
            The request options for the request.

        :return:
            The deleted Conflict.
        :rtype:
            dict

        """
        if options is None:
            options = {}

        path = base.GetPathFromLink(conflict_link)
        conflict_id = base.GetResourceIdOrFullNameFromLink(conflict_link)
        return self.DeleteResource(path,
                                   'conflicts',
                                   conflict_id,
                                   None,
                                   options)

    def ReplaceOffer(self, offer_link, offer):
        """Replaces an offer and returns it.

        :param str offer_link:
            The link to the offer.
        :param dict offer:

        :return:
            The replaced Offer.
        :rtype:
            dict

        """
        CosmosClientConnection.__ValidateResource(offer)
        path = base.GetPathFromLink(offer_link)
        offer_id = base.GetResourceIdOrFullNameFromLink(offer_link)
        return self.Replace(offer, path, 'offers', offer_id, None, None)

    def ReadOffer(self, offer_link):
        """Reads an offer.

        :param str offer_link:
            The link to the offer.

        :return:
            The read Offer.
        :rtype:
            dict

        """
        path = base.GetPathFromLink(offer_link)
        offer_id = base.GetResourceIdOrFullNameFromLink(offer_link)
        return self.Read(path, 'offers', offer_id, None, {})

    def ReadOffers(self, options=None):
        """Reads all offers.

        :param dict options:
            The request options for the request

        :return:
            Query Iterable of Offers.
        :rtype:
            query_iterable.QueryIterable

        """
        if options is None:
            options = {}

        return self.QueryOffers(None, options)

    def QueryOffers(self, query, options=None):
        """Query for all offers.

        :param (str or dict) query:
        :param dict options:
            The request options for the request

        :return:
            Query Iterable of Offers.
        :rtype:
            query_iterable.QueryIterable

        """
        if options is None:
            options = {}

        def fetch_fn(options):
            return self.__QueryFeed('/offers',
                                    'offers',
                                    '',
                                    lambda r: r['Offers'],
                                    lambda _, b: b,
                                    query,
                                    options), self.last_response_headers
        return query_iterable.QueryIterable(self, query, options, fetch_fn)

    def GetDatabaseAccount(self, url_connection=None):
        """Gets database account info.

        :return:
            The Database Account.
        :rtype:
            documents.DatabaseAccount

        """
        if url_connection is None:
            url_connection = self.url_connection

        initial_headers = dict(self.default_headers)
        headers = base.GetHeaders(self,
                                  initial_headers,
                                  'get',
                                  '',  # path
                                  '',  # id
                                  '',  # type
                                  {})

        request = request_object._RequestObject('databaseaccount', documents._OperationType.Read, url_connection)
        result, self.last_response_headers = self.__Get('',
                                                        request,
                                                        headers)
        database_account = documents.DatabaseAccount()
        database_account.DatabasesLink = '/dbs/'
        database_account.MediaLink = '/media/'
        if (http_constants.HttpHeaders.MaxMediaStorageUsageInMB in
            self.last_response_headers):
            database_account.MaxMediaStorageUsageInMB = (
                self.last_response_headers[
                    http_constants.HttpHeaders.MaxMediaStorageUsageInMB])
        if (http_constants.HttpHeaders.CurrentMediaStorageUsageInMB in
            self.last_response_headers):
            database_account.CurrentMediaStorageUsageInMB = (
                self.last_response_headers[
                    http_constants.HttpHeaders.CurrentMediaStorageUsageInMB])
        database_account.ConsistencyPolicy = result.get(constants._Constants.UserConsistencyPolicy)

        # WritableLocations and ReadableLocations fields will be available only for geo-replicated database accounts
        if constants._Constants.WritableLocations in result:
            database_account._WritableLocations = result[constants._Constants.WritableLocations]
        if constants._Constants.ReadableLocations in result:
            database_account._ReadableLocations = result[constants._Constants.ReadableLocations]
        if constants._Constants.EnableMultipleWritableLocations in result:
            database_account._EnableMultipleWritableLocations = result[constants._Constants.EnableMultipleWritableLocations]

        self._useMultipleWriteLocations = self.connection_policy.UseMultipleWriteLocations and database_account._EnableMultipleWritableLocations
        return database_account

    def Create(self, body, path, type, id, initial_headers, options=None):
        """Creates a Azure Cosmos resource and returns it.

        :param dict body:
        :param str path:
        :param str type:
        :param str id:
        :param dict initial_headers:
        :param dict options:
            The request options for the request.

        :return:
            The created Azure Cosmos resource.
        :rtype:
            dict

        """
        if options is None:
            options = {}

        initial_headers = initial_headers or self.default_headers
        headers = base.GetHeaders(self,
                                  initial_headers,
                                  'post',
                                  path,
                                  id,
                                  type,
                                  options)
        # Create will use WriteEndpoint since it uses POST operation

        request = request_object._RequestObject(type, documents._OperationType.Create)
        result, self.last_response_headers = self.__Post(path,
                                                         request,
                                                         body,
                                                         headers)

        # update session for write request
        self._UpdateSessionIfRequired(headers, result, self.last_response_headers)
        return result

    def Upsert(self, body, path, type, id, initial_headers, options=None):
        """Upserts a Azure Cosmos resource and returns it.
        
        :param dict body:
        :param str path:
        :param str type:
        :param str id:
        :param dict initial_headers:
        :param dict options:
            The request options for the request.

        :return:
            The upserted Azure Cosmos resource.
        :rtype:
            dict

        """
        if options is None:
            options = {}

        initial_headers = initial_headers or self.default_headers
        headers = base.GetHeaders(self,
                                  initial_headers,
                                  'post',
                                  path,
                                  id,
                                  type,
                                  options)

        headers[http_constants.HttpHeaders.IsUpsert] = True

        # Upsert will use WriteEndpoint since it uses POST operation
        request = request_object._RequestObject(type, documents._OperationType.Upsert)
        result, self.last_response_headers = self.__Post(path,
                                                         request,
                                                         body,
                                                         headers)
        # update session for write request
        self._UpdateSessionIfRequired(headers, result, self.last_response_headers)
        return result

    def Replace(self, resource, path, type, id, initial_headers, options=None):
        """Replaces a Azure Cosmos resource and returns it.

        :param dict resource:
        :param str path:
        :param str type:
        :param str id:
        :param dict initial_headers:
        :param dict options:
            The request options for the request.

        :return:
            The new Azure Cosmos resource.
        :rtype:
            dict

        """
        if options is None:
            options = {}

        initial_headers = initial_headers or self.default_headers
        headers = base.GetHeaders(self,
                                  initial_headers,
                                  'put',
                                  path,
                                  id,
                                  type,
                                  options)
        # Replace will use WriteEndpoint since it uses PUT operation
        request = request_object._RequestObject(type, documents._OperationType.Replace)
        result, self.last_response_headers = self.__Put(path,
                                                        request,
                                                        resource,
                                                        headers)
        
        # update session for request mutates data on server side
        self._UpdateSessionIfRequired(headers, result, self.last_response_headers)
        return result

    def Read(self, path, type, id, initial_headers, options=None):
        """Reads a Azure Cosmos resource and returns it.

        :param str path:
        :param str type:
        :param str id:
        :param dict initial_headers:
        :param dict options:
            The request options for the request.

        :return:
            The upserted Azure Cosmos resource.
        :rtype:
            dict

        """
        if options is None:
            options = {}

        initial_headers = initial_headers or self.default_headers
        headers = base.GetHeaders(self,
                                  initial_headers,
                                  'get',
                                  path,
                                  id,
                                  type,
                                  options)
        # Read will use ReadEndpoint since it uses GET operation
        request = request_object._RequestObject(type, documents._OperationType.Read)
        result, self.last_response_headers = self.__Get(path,
                                                        request,
                                                        headers)
        return result

    def DeleteResource(self, path, type, id, initial_headers, options=None):
        """Deletes a Azure Cosmos resource and returns it.

        :param str path:
        :param str type:
        :param str id:
        :param dict initial_headers:
        :param dict options:
            The request options for the request.

        :return:
            The deleted Azure Cosmos resource.
        :rtype:
            dict

        """
        if options is None:
            options = {}

        initial_headers = initial_headers or self.default_headers
        headers = base.GetHeaders(self,
                                  initial_headers,
                                  'delete',
                                  path,
                                  id,
                                  type,
                                  options)
        # Delete will use WriteEndpoint since it uses DELETE operation
        request = request_object._RequestObject(type, documents._OperationType.Delete)
        result, self.last_response_headers = self.__Delete(path,
                                                           request,
                                                           headers)

        # update session for request mutates data on server side
        self._UpdateSessionIfRequired(headers, result, self.last_response_headers)


        return result

    def __Get(self, path, request, headers):
        """Azure Cosmos 'GET' http request.

        :params str url:
        :params str path:
        :params dict headers:

        :return:
            Tuple of (result, headers).
        :rtype:
            tuple of (dict, dict)

        """
        return synchronized_request.SynchronizedRequest(self,
                                                        request,
                                                        self._global_endpoint_manager,
                                                        self.connection_policy,
                                                        self._requests_session,
                                                        'GET',
                                                        path,
                                                        None,
                                                        None,
                                                        headers)

    def __Post(self, path, request, body, headers):
        """Azure Cosmos 'POST' http request.

        :params str url:
        :params str path:
        :params (str, unicode, dict) body:
        :params dict headers:

        :return:
            Tuple of (result, headers).
        :rtype:
            tuple of (dict, dict)

        """
        return synchronized_request.SynchronizedRequest(self,
                                                        request,
                                                        self._global_endpoint_manager,
                                                        self.connection_policy,
                                                        self._requests_session,
                                                        'POST',
                                                        path,
                                                        body,
                                                        query_params=None,
                                                        headers=headers)

    def __Put(self, path, request, body, headers):
        """Azure Cosmos 'PUT' http request.

        :params str url:
        :params str path:
        :params (str, unicode, dict) body:
        :params dict headers:

        :return:
            Tuple of (result, headers).
        :rtype:
            tuple of (dict, dict)

        """
        return synchronized_request.SynchronizedRequest(self,
                                                        request,
                                                        self._global_endpoint_manager,
                                                        self.connection_policy,
                                                        self._requests_session,
                                                        'PUT',
                                                        path,
                                                        body,
                                                        query_params=None,
                                                        headers=headers)

    def __Delete(self, path, request, headers):
        """Azure Cosmos 'DELETE' http request.

        :params str url:
        :params str path:
        :params dict headers:

        :return:
            Tuple of (result, headers).
        :rtype:
            tuple of (dict, dict)

        """
        return synchronized_request.SynchronizedRequest(self,
                                                        request,
                                                        self._global_endpoint_manager,
                                                        self.connection_policy,
                                                        self._requests_session,
                                                        'DELETE',
                                                        path,
                                                        request_data=None,
                                                        query_params=None,
                                                        headers=headers)

    def QueryFeed(self, path, collection_id, query, options, partition_key_range_id = None):
        """Query Feed for Document Collection resource.

        :param str path:
            Path to the document collection.
        :param str collection_id:
            Id of the document collection.
        :param (str or dict) query:
        :param dict options:
            The request options for the request.
        :param str partition_key_range_id:
            Partition key range id.
        :rtype:
            tuple

        """
        return self.__QueryFeed(path,
                                'docs',
                                collection_id,
                                lambda r: r['Documents'],
                                lambda _, b: b,
                                query,
                                options,
                                partition_key_range_id), self.last_response_headers
    
    def __QueryFeed(self,
                    path,
                    type,
                    id,
                    result_fn,
                    create_fn,
                    query,
                    options=None,
                    partition_key_range_id=None):
        """Query for more than one Azure Cosmos resources.

        :param str path:
        :param str type:
        :param str id:
        :param function result_fn:
        :param function create_fn:
        :param (str or dict) query:
        :param dict options:
            The request options for the request.
        :param str partition_key_range_id:
            Specifies partition key range id.

        :rtype:
            list
        
        :raises SystemError: If the query compatibility mode is undefined.

        """
        if options is None:
            options = {}

        if query:
            __GetBodiesFromQueryResult = result_fn
        else:
            def __GetBodiesFromQueryResult(result):
                if result is not None:
                    return [create_fn(self, body) for body in result_fn(result)]
                else:
                    # If there is no change feed, the result data is empty and result is None.
                    # This case should be interpreted as an empty array.
                    return []


        initial_headers = self.default_headers.copy()
        # Copy to make sure that default_headers won't be changed.
        if query is None:
            # Query operations will use ReadEndpoint even though it uses GET(for feed requests)
            request = request_object._RequestObject(type, documents._OperationType.ReadFeed)
            headers = base.GetHeaders(self,
                                      initial_headers,
                                      'get',
                                      path,
                                      id,
                                      type,
                                      options,
                                      partition_key_range_id)
            result, self.last_response_headers = self.__Get(path,
                                                            request,
                                                            headers)
            return __GetBodiesFromQueryResult(result)
        else:
            query = self.__CheckAndUnifyQueryFormat(query)

            initial_headers[http_constants.HttpHeaders.IsQuery] = 'true'
            if (self._query_compatibility_mode == CosmosClientConnection._QueryCompatibilityMode.Default or
                    self._query_compatibility_mode == CosmosClientConnection._QueryCompatibilityMode.Query):
                initial_headers[http_constants.HttpHeaders.ContentType] = runtime_constants.MediaTypes.QueryJson
            elif self._query_compatibility_mode == CosmosClientConnection._QueryCompatibilityMode.SqlQuery:
                initial_headers[http_constants.HttpHeaders.ContentType] = runtime_constants.MediaTypes.SQL
            else:
                raise SystemError('Unexpected query compatibility mode.')

            # Query operations will use ReadEndpoint even though it uses POST(for regular query operations)
            request = request_object._RequestObject(type, documents._OperationType.SqlQuery)
            headers = base.GetHeaders(self,
                                      initial_headers,
                                      'post',
                                      path,
                                      id,
                                      type,
                                      options,
                                      partition_key_range_id)
            result, self.last_response_headers = self.__Post(path,
                                                             request,
                                                             query,
                                                             headers)
            return __GetBodiesFromQueryResult(result)

    def __CheckAndUnifyQueryFormat(self, query_body):
        """Checks and unifies the format of the query body.

        :raises TypeError: If query_body is not of expected type (depending on the query compatibility mode).
        :raises ValueError: If query_body is a dict but doesn\'t have valid query text.
        :raises SystemError: If the query compatibility mode is undefined.

        :param (str or dict) query_body:

        :return:
            The formatted query body.
        :rtype:
            dict or string
        """
        if (self._query_compatibility_mode == CosmosClientConnection._QueryCompatibilityMode.Default or
               self._query_compatibility_mode == CosmosClientConnection._QueryCompatibilityMode.Query):
            if not isinstance(query_body, dict) and not isinstance(query_body, six.string_types):
                raise TypeError('query body must be a dict or string.')
            if isinstance(query_body, dict) and not query_body.get('query'):
                raise ValueError('query body must have valid query text with key "query".')
            if isinstance(query_body, six.string_types):
                return {'query': query_body}
        elif (self._query_compatibility_mode == CosmosClientConnection._QueryCompatibilityMode.SqlQuery and
              not isinstance(query_body, six.string_types)):
            raise TypeError('query body must be a string.')
        else:
            raise SystemError('Unexpected query compatibility mode.')

        return query_body

    @staticmethod
    def __ValidateResource(resource):
        id = resource.get('id')
        if id:
            if id.find('/') != -1 or id.find('\\') != -1 or id.find('?') != -1 or id.find('#') != -1:
                raise ValueError('Id contains illegal chars.')

            if id[-1] == ' ':
                raise ValueError('Id ends with a space.')

    # Adds the partition key to options
    def _AddPartitionKey(self, collection_link, document, options):
        collection_link = base.TrimBeginningAndEndingSlashes(collection_link)
        
        #TODO: Refresh the cache if partition is extracted automatically and we get a 400.1001

        # If the document collection link is present in the cache, then use the cached partitionkey definition
        if collection_link in self.partition_key_definition_cache:
            partitionKeyDefinition = self.partition_key_definition_cache.get(collection_link)
        # Else read the collection from backend and add it to the cache
        else:
            collection = self.ReadContainer(collection_link)
            partitionKeyDefinition = collection.get('partitionKey')
            self.partition_key_definition_cache[collection_link] = partitionKeyDefinition
        
        # If the collection doesn't have a partition key definition, skip it as it's a legacy collection 
        if partitionKeyDefinition:
            # If the user has passed in the partitionKey in options use that elase extract it from the document
            if('partitionKey' not in options):
                partitionKeyValue = self._ExtractPartitionKey(partitionKeyDefinition, document)
                options['partitionKey'] = partitionKeyValue
        
        return options

    # Extracts the partition key from the document using the partitionKey definition
    def _ExtractPartitionKey(self, partitionKeyDefinition, document):

        # Parses the paths into a list of token each representing a property
        partition_key_parts = base.ParsePaths(partitionKeyDefinition.get('paths'))
        # Check if the partitionKey is system generated or not
        is_system_key = (partitionKeyDefinition['systemKey']
                         if 'systemKey' in partitionKeyDefinition else False)

        # Navigates the document to retrieve the partitionKey specified in the paths
        return self._retrieve_partition_key(partition_key_parts, document, is_system_key)

    # Navigates the document to retrieve the partitionKey specified in the partition key parts
    def _retrieve_partition_key(self, partition_key_parts, document, is_system_key):
        expected_matchCount = len(partition_key_parts)
        matchCount = 0
        partitionKey = document

        for part in partition_key_parts:
            # At any point if we don't find the value of a sub-property in the document, we return as Undefined
            if part not in partitionKey:
                return self._return_undefined_or_empty_partition_key(is_system_key)
            else:
                partitionKey = partitionKey.get(part)
                matchCount += 1
                # Once we reach the "leaf" value(not a dict), we break from loop
                if not isinstance(partitionKey, dict):
                    break

        # Match the count of hops we did to get the partitionKey with the length of partition key parts and validate that it's not a dict at that level
        if ((matchCount != expected_matchCount) or isinstance(partitionKey, dict)):
            return self._return_undefined_or_empty_partition_key(is_system_key)

        return partitionKey

    def _UpdateSessionIfRequired(self, request_headers, response_result, response_headers):    
        """
        Updates session if necessary.

        :param dict response_result:
        :param dict response_headers:
        :param dict response_headers

        :return:
            None, but updates the client session if necessary.

        """

        '''if this request was made with consistency level as session, then update
        the session'''

        if response_result is None or response_headers is None:
            return

        is_session_consistency = False
        if http_constants.HttpHeaders.ConsistencyLevel in request_headers:
            if documents.ConsistencyLevel.Session == request_headers[http_constants.HttpHeaders.ConsistencyLevel]:
                is_session_consistency = True

        if is_session_consistency:
            # update session
            self.session.update_session(response_result, response_headers)

    @staticmethod
    def _get_database_link(database_or_id):
        # type: (str) -> str
        if isinstance(database_or_id, six.string_types):
            return "dbs/{}".format(database_or_id)
        try:
            return cast("Database", database_or_id).database_link
        except AttributeError:
            pass
<<<<<<< HEAD
        database_id = cast("Dict[str, str]", database_or_id)["id"]
        return "dbs/{}".format(database_id)
=======

        if isinstance(database_or_id, six.string_types):
            database_id = database_or_id
        else:
            database_id = cast("Dict[str, str]", database_or_id)["id"]
        return "dbs/{}".format(database_id)

    @staticmethod
    def _return_undefined_or_empty_partition_key(is_system_key):
        if is_system_key:
            return _Empty
        else:
            return _Undefined
>>>>>>> ece71738
<|MERGE_RESOLUTION|>--- conflicted
+++ resolved
@@ -2950,15 +2950,7 @@
             return cast("Database", database_or_id).database_link
         except AttributeError:
             pass
-<<<<<<< HEAD
         database_id = cast("Dict[str, str]", database_or_id)["id"]
-        return "dbs/{}".format(database_id)
-=======
-
-        if isinstance(database_or_id, six.string_types):
-            database_id = database_or_id
-        else:
-            database_id = cast("Dict[str, str]", database_or_id)["id"]
         return "dbs/{}".format(database_id)
 
     @staticmethod
@@ -2967,4 +2959,3 @@
             return _Empty
         else:
             return _Undefined
->>>>>>> ece71738
