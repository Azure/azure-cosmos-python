﻿# Copyright (c) Microsoft Corporation.  All rights reserved.

"""Base functions.
"""

import base64
import datetime
import json
import sys

try:
    from urllib.parse import quote as urllib_quote
except ImportError:
    from urllib import quote as urllib_quote

import uuid

import pydocumentdb.auth as auth
import pydocumentdb.documents as documents
import pydocumentdb.http_constants as http_constants
import pydocumentdb.runtime_constants as runtime_constants


def GetHeaders(document_client,
               default_headers,
               verb,
               path,
               resource_id,
               resource_type,
               options):
    """Gets HTTP request headers.

    :Parameters:
        - `document_client`: document_client.DocumentClient
        - `default_headers`: dict
        - `verb`: str
        - `path`: str
        - `resource_id`: str
        - `resource_type`: str
        - `options`: dict

    :Returns:
        dict, the HTTP request headers.

    """
    headers = dict(default_headers)
    options = options or {}

    if options.get('continuation'):
        headers[http_constants.HttpHeaders.Continuation] = (
            options['continuation'])

    pre_trigger_include = options.get('preTriggerInclude')
    if pre_trigger_include:
        headers[http_constants.HttpHeaders.PreTriggerInclude] = (
            pre_trigger_include
            if isinstance(pre_trigger_include, str)
            else (',').join(pre_trigger_include))

    post_trigger_include = options.get('postTriggerInclude')
    if post_trigger_include:
        headers[http_constants.HttpHeaders.PostTriggerInclude] = (
            post_trigger_include
            if isinstance(post_trigger_include, str)
            else (',').join(post_trigger_include))

    if options.get('maxItemCount'):
        headers[http_constants.HttpHeaders.PageSize] = options['maxItemCount']

    access_condition = options.get('accessCondition')
    if access_condition:
        if access_condition['type'] == 'IfMatch':
            headers[http_constants.HttpHeaders.IfMatch] = access_condition['condition']
        else:
            headers[http_constants.HttpHeaders.IfNoneMatch] = access_condition['condition']

    if options.get('indexingDirective'):
        headers[http_constants.HttpHeaders.IndexingDirective] = (
            options['indexingDirective'])

    # TODO: add consistency level validation.
    if options.get('consistencyLevel'):
        headers[http_constants.HttpHeaders.ConsistencyLevel] = (
            options['consistencyLevel'])

    # TODO: add session token automatic handling in case of session consistency.
    if options.get('sessionToken'):
        headers[http_constants.HttpHeaders.SessionToken] = (
            options['sessionToken'])

    if options.get('enableScanInQuery'):
        headers[http_constants.HttpHeaders.EnableScanInQuery] = (
            options['enableScanInQuery'])

    if options.get('resourceTokenExpirySeconds'):
        headers[http_constants.HttpHeaders.ResourceTokenExpiry] = (
            options['resourceTokenExpirySeconds'])

    if options.get('offerType'):
        headers[http_constants.HttpHeaders.OfferType] = options['offerType']

    if options.get('offerThroughput'):
        headers[http_constants.HttpHeaders.OfferThroughput] = options['offerThroughput']

    if 'partitionKey' in options:
        # if partitionKey value is Undefined, serialize it as {} to be consistent with other SDKs
        if options.get('partitionKey') is documents.Undefined:
            import sys
            if sys.version_info > (3,):
                headers[http_constants.HttpHeaders.PartitionKey] = '[{}]'.encode('utf-8')
            else:
                headers[http_constants.HttpHeaders.PartitionKey] = [{}]
        # else serialize using json dumps method which apart from regular values will serialize None into null
        else:
            headers[http_constants.HttpHeaders.PartitionKey] = json.dumps([options['partitionKey']])

    if options.get('enableCrossPartitionQuery'):
        headers[http_constants.HttpHeaders.EnableCrossPartitionQuery] = options['enableCrossPartitionQuery']

    if document_client.master_key:
        headers[http_constants.HttpHeaders.XDate] = (
            datetime.datetime.utcnow().strftime('%a, %d %b %Y %H:%M:%S GMT'))

    if document_client.master_key or document_client.resource_tokens:
<<<<<<< HEAD
        # -_.!~*'() are valid characters in url, and shouldn't be quoted.
        headers[http_constants.HttpHeaders.Authorization] = urllib_quote(
            auth.GetAuthorizationHeader(document_client,
=======
        authorization = auth.GetAuthorizationHeader(document_client,
>>>>>>> da691280
                                        verb,
                                        path,
                                        resource_id,
                                        resource_type,
                                        headers)
        # urllib.quote throws when the input parameter is None
        if authorization:
            # -_.!~*'() are valid characters in url, and shouldn't be quoted.
            authorization = urllib.quote(authorization, '-_.!~*\'()')
        headers[http_constants.HttpHeaders.Authorization] = authorization

    if verb == 'post' or verb == 'put':
        if not headers.get(http_constants.HttpHeaders.ContentType):
            headers[http_constants.HttpHeaders.ContentType] = runtime_constants.MediaTypes.Json

    if not headers.get(http_constants.HttpHeaders.Accept):
        headers[http_constants.HttpHeaders.Accept] = runtime_constants.MediaTypes.Json

    return headers


def GetResourceIdOrFullNameFromLink(resource_link):
    """Gets resource id or full name from resource link.

    :Parameters:
        - `resource_link`: str

    :Returns:
        str, the resource id or full name from the resource link.

    """
    # For named based, the resource link is the full name
    if IsNameBased(resource_link):
        return resource_link
    
    # Padding the resource link with leading and trailing slashes if not already
    if resource_link[-1] != '/':
        resource_link = resource_link + '/'

    if resource_link[0] != '/':
        resource_link = '/' + resource_link

    # The path will be in the form of 
    # /[resourceType]/[resourceId]/ .... /[resourceType]/[resourceId]/ or
    # /[resourceType]/[resourceId]/ .... /[resourceType]/
    # The result of split will be in the form of
    # ["", [resourceType], [resourceId] ... ,[resourceType], [resourceId], ""]
    # In the first case, to extract the resourceId it will the element
    # before last ( at length -2 ) and the the type will before it
    # ( at length -3 )
    # In the second case, to extract the resource type it will the element
    # before last ( at length -2 )
    path_parts = resource_link.split("/")
    if len(path_parts) % 2 == 0:
        # request in form
        # /[resourceType]/[resourceId]/ .... /[resourceType]/[resourceId]/.
        # Lower casing of ResourceID, to be used in AuthorizationToken generation logic, where rest of the fields are lower cased
        # It's not being done there since the field might contain the "ID" in case of named based, which shouldn't be cased and used as is
        return str(path_parts[-2]).lower()
    return None


def GetAttachmentIdFromMediaId(media_id):
    """Gets attachment id from media id.

    :Parameters:
        - `media_id`: str

    :Returns:
        str, the attachment id from the media id.

    """
    altchars = '+-'
    if sys.version_info > (3,):
        # Python3 httpclient ssl connection expects bytes data
        altchars = altchars.encode('utf-8')
    # altchars for '+' and '/'. We keep '+' but replace '/' with '-'
    buffer = base64.b64decode(str(media_id), altchars)
    resoure_id_length = 20
    attachment_id = ''
    if len(buffer) > resoure_id_length:
        # We are cutting off the storage index.
        attachment_id = base64.b64encode(buffer[0:resoure_id_length], altchars)
        if sys.version_info > (3,):
            # Python3: further code which uses the attachment_id expects it to
            # be a string, not bytes.
            attachment_id = attachment_id.decode('utf-8')
    else:
        attachment_id = media_id

    return attachment_id


def GenerateGuidId():
    """Gets a random GUID.

    Note that here we use python's UUID generation library. Basically UUID
    is the same as GUID when represented as a string.

    :Returns:
        str, the generated random GUID.

    """
    return str(uuid.uuid4())

def GetPathFromLink(resource_link, resource_type=''):
    """Gets path from resource link with optional resource type

    :Parameters:
        - `resource_link`: str
        - `resource_type`: str

    :Returns:
        str, path from resource link with resource type appended(if provided).

    """
    resource_link = TrimBeginningAndEndingSlashes(resource_link)
        
    if IsNameBased(resource_link):
        # Replace special characters in string using the %xx escape. For example, space(' ') would be replaced by %20
        # This function is intended for quoting the path section of the URL and excludes '/' to be quoted as that's the default safe char
        resource_link = urllib_quote(resource_link)
        
    # Padding leading and trailing slashes to the path returned both for name based and resource id based links
    if resource_type:
        return '/' + resource_link + '/' + resource_type + '/'
    else:
        return '/' + resource_link + '/'
    
def IsNameBased(link):
    """Finds whether the link is name based or not

    :Parameters:
        - `link`: str

    :Returns:
        boolean, True if link is name based otherwise False.

    """
    if not link:
        return False

    # trimming the leading "/"
    if link.startswith('/') and len(link) > 1:
        link = link[1:]

    # Splitting the link(separated by "/") into parts 
    parts = link.split('/')

    # First part should be "dbs" 
    if len(parts) == 0 or not parts[0] or not parts[0].lower() == 'dbs':
        return False

    # The second part is the database id(ResourceID or Name) and cannot be empty
    if len(parts) < 2 or not parts[1]:
    	return False

    # Either ResourceID or database name
    databaseID = parts[1];
    	
    # Length of databaseID(in case of ResourceID) is always 8
    if len(databaseID) != 8:
        	return True

    # Decoding the databaseID
    buffer = DecodeBase64String(str(databaseID))
    
    # Length of decoded buffer(in case of ResourceID) is always 4
    if len(buffer) != 4:
      	return True

    return False;

def IsDatabaseLink(link):
    """Finds whether the link is a database Self Link or a database ID based link

    :Parameters:
        - `link`: str, link to analyze

    :Returns:
        boolean, True or False.

    """
    if not link:
        return False

    # trimming the leading and trailing "/" from the input string
    link = TrimBeginningAndEndingSlashes(link)

    # Splitting the link(separated by "/") into parts 
    parts = link.split('/')

    if len(parts) != 2:
    	return False

    # First part should be "dbs" 
    if not parts[0] or not parts[0].lower() == 'dbs':
        return False

    # The second part is the database id(ResourceID or Name) and cannot be empty
    if not parts[1]:
    	return False

    return True;

def IsDocumentCollectionLink(link):
    """Finds whether the link is a document colllection Self Link or a document colllection ID based link

    :Parameters:
        - `link`: str, link to analyze

    :Returns:
        boolean, True or False.

    """
    if not link:
        return False

    # trimming the leading and trailing "/" from the input string
    link = TrimBeginningAndEndingSlashes(link)

    # Splitting the link(separated by "/") into parts 
    parts = link.split('/')

    if len(parts) != 4:
    	return False

    # First part should be "dbs" 
    if not parts[0] or not parts[0].lower() == 'dbs':
        return False

    # Third part should be "colls" 
    if not parts[2] or not parts[2].lower() == 'colls':
        return False

    # The second part is the database id(ResourceID or Name) and cannot be empty
    if not parts[1]:
    	return False

    # The fourth part is the document collection id(ResourceID or Name) and cannot be empty
    if not parts[3]:
    	return False

    return True;

def GetDocumentCollectionLink(link):
    """Gets the document collection link

    :Parameters:
        - `link`: str, resource link

    :Returns:
        str, document collection link

    """
    link = TrimBeginningAndEndingSlashes(link)
    
    index = IndexOfNth(link, '/', 4)
    
    if index != -1:
        return link[0:index]
    else:
        raise ValueError('Unable to parse document collection link from ' + link)

def IndexOfNth(str, value, n):
    """Gets the index of Nth occurance of a given character in a string

    :Parameters:
        - `str`: str, input string
        - `value`: char, input char to be searched
        - `n`: int, Nth occurance of char to be searched

    :Returns:
        int, index of the Nth occurance in the string

    """
    remaining = n
    for i in range(0, len(str)):
        if str[i] == value:
            remaining -= 1
            if remaining == 0:
                return i
    return -1

def DecodeBase64String(string_to_decode):
    """Decodes a Base64 encoded string by replacing '-' with '/' 

    :Parameters:
        - `string_to_decode`: string to decode

    :Returns:
        str, path with beginning and ending slashes trimmed

    """
    # '-' is not supported char for decoding in Python(same as C# and Java) which has similar logic while parsing ResourceID generated by backend
    return base64.standard_b64decode(string_to_decode.replace('-', '/'))


def TrimBeginningAndEndingSlashes(path):
    """Trims beginning and ending slashes

    :Parameters:
        - `path`: str

    :Returns:
        str, path with beginning and ending slashes trimmed

    """
    if path.startswith('/'):
        # Returns substring starting from index 1 to end of the string
        path = path[1:]

    if path.endswith('/'):
        # Returns substring starting from beginning to last but one char in the string
        path = path[:-1]

    return path

# Parses the paths into a list of token each representing a property
def ParsePaths(paths):
    if len(paths) != 1:
        raise ValueError("Unsupported paths count.")
        
    segmentSeparator = '/'
    path = paths[0]
    tokens = []
    currentIndex = 0

    while currentIndex < len(path):
        if path[currentIndex] != segmentSeparator:
            raise ValueError("Invalid path character at index " + currentIndex)
            
        currentIndex += 1
        if currentIndex == len(path):
            break

        # " and ' are treated specially in the sense that they can have the / (segment separator) between them which is considered part of the token
        if path[currentIndex] == '\"' or path[currentIndex] == '\'':
            quote = path[currentIndex]
            newIndex = currentIndex + 1
                
            while True:
                newIndex = path.find(quote, newIndex)
                if newIndex == -1:
                    raise ValueError("Invalid path character at index " + currentIndex)
                
                # check if the quote itself is escaped by a preceding \ in which case it's part of the token
                if path[newIndex - 1] != '\\':
                    break
                newIndex += 1

            # This will extract the token excluding the quote chars
            token = path[currentIndex+1:newIndex]
            tokens.append(token)
            currentIndex = newIndex + 1
        else:
            newIndex = path.find(segmentSeparator, currentIndex)
            token = None;
            if newIndex == -1:
                # This will extract the token from currentIndex to end of the string
                token = path[currentIndex:]
                currentIndex = len(path)
            else:
                # This will extract the token from currentIndex to the char before the segmentSeparator
                token = path[currentIndex:newIndex]
                currentIndex = newIndex

            token = token.strip();
            tokens.append(token)

    return tokens

    <|MERGE_RESOLUTION|>--- conflicted
+++ resolved
@@ -122,18 +122,12 @@
             datetime.datetime.utcnow().strftime('%a, %d %b %Y %H:%M:%S GMT'))
 
     if document_client.master_key or document_client.resource_tokens:
-<<<<<<< HEAD
-        # -_.!~*'() are valid characters in url, and shouldn't be quoted.
-        headers[http_constants.HttpHeaders.Authorization] = urllib_quote(
-            auth.GetAuthorizationHeader(document_client,
-=======
         authorization = auth.GetAuthorizationHeader(document_client,
->>>>>>> da691280
-                                        verb,
-                                        path,
-                                        resource_id,
-                                        resource_type,
-                                        headers)
+                                                    verb,
+                                                    path,
+                                                    resource_id,
+                                                    resource_type,
+                                                    headers)
         # urllib.quote throws when the input parameter is None
         if authorization:
             # -_.!~*'() are valid characters in url, and shouldn't be quoted.
