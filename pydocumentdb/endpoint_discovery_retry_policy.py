--- conflicted
+++ resolved
@@ -20,40 +20,7 @@
 #SOFTWARE.
 
 import logging
-<<<<<<< HEAD
-import time
 
-import pydocumentdb.errors as errors
-
-def _Execute(endpoint_discovery_retry_policy, function, *args, **kwargs):
-    """Exectutes the callback function using the endpoint_discovery_retry_policy.
-
-    :Parameters:
-        - `endpoint_discovery_retry_policy`: object, instance of EndpointDiscoveryRetryPolicy class
-        - `function`: callback function
-        - `*args`: non-keyworded, variable number of arguments list
-        - `**kwargs`: keyworded, variable number of arguments list
-    """
-    while True:
-        try:
-            return _ExecuteFunction(function, *args, **kwargs)
-        except Exception as e:
-            should_retry = endpoint_discovery_retry_policy.ShouldRetry(e)
-            if not should_retry:
-                raise
-        
-        # Refresh the endpoint list to refresh the new writable and readable locations
-        endpoint_discovery_retry_policy.global_endpoint_manager.RefreshEndpointList()
-
-        # Wait for retry_after_in_milliseconds time before the next retry
-        time.sleep(endpoint_discovery_retry_policy.retry_after_in_milliseconds / 1000.0)
-
-def _ExecuteFunction(function, *args, **kwargs):
-    """ Stub method so that it can be used for mocking purposes as well.
-    """
-    return function(*args, **kwargs)
-=======
->>>>>>> 4b074f89
 
 class _EndpointDiscoveryRetryPolicy(object):
     """The endpoint discovery retry policy class used for geo-replicated database accounts
