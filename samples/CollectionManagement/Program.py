import azure.cosmos.documents as documents
import azure.cosmos.cosmos_client as cosmos_client
import azure.cosmos.errors as errors

import samples.Shared.config as cfg

# ----------------------------------------------------------------------------------------------------------
# Prerequistes - 
# 
# 1. An Azure Cosmos account - 
#    https://azure.microsoft.com/en-us/documentation/articles/documentdb-create-account/
#
# 2. Microsoft Azure Cosmos PyPi package - 
#    https://pypi.python.org/pypi/azure-cosmos/
# ----------------------------------------------------------------------------------------------------------
# Sample - demonstrates the basic CRUD operations on a Collection resource for Azure Cosmos
# 
# 1. Query for Collection
#  
# 2. Create Collection
#    2.1 - Basic Create
#    2.2 - Create collection with custom IndexPolicy
#    2.3 - Create collection with offer throughput set
#    2.4 - Create collection with unique key
#    2.5 - Create Collection with partition key
#    2.6 - Create Collection with partition key V2
#
# 3. Manage Collection Offer Throughput
#    3.1 - Get Collection performance tier
#    3.2 - Change performance tier
#
# 4. Get a Collection by its Id property
#
# 5. List all Collection resources in a Database
#
# 6. Delete Collection
# ----------------------------------------------------------------------------------------------------------
# Note - 
# 
# Running this sample will create (and delete) multiple DocumentContainers on your account. 
# Each time a DocumentContainer is created the account will be billed for 1 hour of usage based on
# the performance tier of that account. 
# ----------------------------------------------------------------------------------------------------------

HOST = cfg.settings['host']
MASTER_KEY = cfg.settings['master_key']
DATABASE_ID = cfg.settings['database_id']
COLLECTION_ID = cfg.settings['collection_id']

database_link = 'dbs/' + DATABASE_ID

class IDisposable(cosmos_client.CosmosClient):
    """ A context manager to automatically close an object with a close method
    in a with statement. """

    def __init__(self, obj):
        self.obj = obj

    def __enter__(self):
        return self.obj # bound to target

    def __exit__(self, exception_type, exception_val, trace):
        # extra cleanup in here
        self.obj = None

class CollectionManagement:
    @staticmethod
    def find_Container(client, id):
        print('1. Query for Collection')

        collections = list(client.QueryContainers(
            database_link,
            {
                "query": "SELECT * FROM r WHERE r.id=@id",
                "parameters": [
                    { "name":"@id", "value": id }
                ]
            }
        ))

        if len(collections) > 0:
            print('Collection with id \'{0}\' was found'.format(id))
        else:
            print('No collection with id \'{0}\' was found'. format(id))
        
    @staticmethod
    def create_Container(client, id):
        """ Execute the most basic Create of collection. 
        This will create a collection with 400 RUs throughput and default indexing policy """

        print("\n2.1 Create Collection - Basic")
        
        try:
            client.CreateContainer(database_link, {"id": id})
            print('Collection with id \'{0}\' created'.format(id))

        except errors.HTTPFailure as e:
            if e.status_code == 409:
               print('A collection with id \'{0}\' already exists'.format(id))
            else: 
                raise

        print("\n2.2 Create Collection - With custom index policy")
        
        try:
            coll = {
                "id": "collection_custom_index_policy",
                "indexingPolicy": {
                    "indexingMode": "lazy",
                    "automatic": False
                }
            }

            collection = client.CreateContainer(database_link, coll)
            print('Collection with id \'{0}\' created'.format(collection['id']))
            print('IndexPolicy Mode - \'{0}\''.format(collection['indexingPolicy']['indexingMode']))
            print('IndexPolicy Automatic - \'{0}\''.format(collection['indexingPolicy']['automatic']))
            
        except errors.CosmosError as e:
            if e.status_code == 409:
               print('A collection with id \'{0}\' already exists'.format(collection['id']))
            else: 
                raise

        print("\n2.3 Create Collection - With custom offer throughput")

        try:
            coll = {"id": "collection_custom_throughput"}
            collection_options = { 'offerThroughput': 400 }
            collection = client.CreateContainer(database_link, coll, collection_options )
            print('Collection with id \'{0}\' created'.format(collection['id']))
            
        except errors.HTTPFailure as e:
            if e.status_code == 409:
               print('A collection with id \'{0}\' already exists'.format(collection['id']))
            else: 
                raise

        print("\n2.4 Create Collection - With Unique keys")

        try:
            coll = {"id": "collection_unique_keys", 'uniqueKeyPolicy': {'uniqueKeys': [{'paths': ['/field1/field2', '/field3']}]}}
            collection_options = { 'offerThroughput': 400 }
            collection = client.CreateContainer(database_link, coll, collection_options )
            unique_key_paths = collection['uniqueKeyPolicy']['uniqueKeys'][0]['paths']
            print('Collection with id \'{0}\' created'.format(collection['id']))
            print('Unique Key Paths - \'{0}\', \'{1}\''.format(unique_key_paths[0], unique_key_paths[1]))
            
        except errors.HTTPFailure as e:
            if e.status_code == 409:
               print('A collection with id \'{0}\' already exists'.format(collection['id']))
            else: 
                raise

        print("\n2.5 Create Collection - With Partition key")
        
        try:
            coll = {
                "id": "collection_partition_key",
                "partitionKey": {
                    "paths": [
                      "/field1"
                    ],
                    "kind": "Hash"
                }
            }

            collection = client.CreateContainer(database_link, coll)
            print('Collection with id \'{0}\' created'.format(collection['id']))
            print('Partition Key - \'{0}\''.format(collection['partitionKey']))
            
        except errors.CosmosError as e:
            if e.status_code == 409:
               print('A collection with id \'{0}\' already exists'.format(collection['id']))
            else: 
<<<<<<< HEAD
                raise
=======
                raise errors.HTTPFailure(e.status_code)

        print("\n2.6 Create Collection - With Partition key V2")

        try:
            coll = {
                "id": "collection_partition_key_v2",
                "partitionKey": {
                    "paths": [
                        "/field1"
                    ],
                    "kind": "Hash",
                    "version": 2
                }
            }

            collection = client.CreateContainer(database_link, coll)
            print('Collection with id \'{0}\' created'.format(collection['id']))
            print('Partition Key - \'{0}\''.format(collection['partitionKey']))

        except errors.CosmosError as e:
            if e.status_code == 409:
                print('A collection with id \'{0}\' already exists'.format(collection['id']))
            else:
                raise errors.HTTPFailure(e.status_code)
>>>>>>> 4c4c3461

    @staticmethod
    def manage_offer_throughput(client, id):
        print("\n3.1 Get Collection Performance tier")
        
        #A Collection's Offer Throughput determines the performance throughput of a collection. 
        #A Collection is loosely coupled to Offer through the Offer's offerResourceId
        #Offer.offerResourceId == Collection._rid
        #Offer.resource == Collection._self
        
        try:
            # read the collection, so we can get its _self
            collection_link = database_link + '/colls/{0}'.format(id)
            collection = client.ReadContainer(collection_link)

            # now use its _self to query for Offers
            offer = list(client.QueryOffers('SELECT * FROM c WHERE c.resource = \'{0}\''.format(collection['_self'])))[0]
            
            print('Found Offer \'{0}\' for Collection \'{1}\' and its throughput is \'{2}\''.format(offer['id'], collection['_self'], offer['content']['offerThroughput']))

        except errors.HTTPFailure as e:
            if e.status_code == 404:
                print('A collection with id \'{0}\' does not exist'.format(id))
            else: 
                raise

        print("\n3.2 Change Offer Throughput of Collection")
                           
        #The Offer Throughput of a collection controls the throughput allocated to the Collection
        #To increase (or decrease) the throughput of any Collection you need to adjust the Offer.content.offerThroughput
        #of the Offer record linked to the Collection
        
        #The following code shows how you can change Collection's throughput
        offer['content']['offerThroughput'] += 100
        offer = client.ReplaceOffer(offer['_self'], offer)

        print('Replaced Offer. Offer Throughput is now \'{0}\''.format(offer['content']['offerThroughput']))
                                
    @staticmethod
    def read_Container(client, id):
        print("\n4. Get a Collection by id")

        try:
            # All Azure Cosmos resources are addressable via a link
            # This link is constructed from a combination of resource hierachy and 
            # the resource id. 
            # Eg. The link for collection with an id of Bar in database Foo would be dbs/Foo/colls/Bar
            collection_link = database_link + '/colls/{0}'.format(id)

            collection = client.ReadContainer(collection_link)
            print('Collection with id \'{0}\' was found, it\'s _self is {1}'.format(collection['id'], collection['_self']))

        except errors.HTTPFailure as e:
            if e.status_code == 404:
               print('A collection with id \'{0}\' does not exist'.format(id))
            else: 
                raise
    
    @staticmethod
    def list_Containers(client):
        print("\n5. List all Collection in a Database")
        
        print('Collections:')
        
        collections = list(client.ReadContainers(database_link))
        
        if not collections:
            return

        for collection in collections:
            print(collection['id'])          
        
    @staticmethod
    def delete_Container(client, id):
        print("\n6. Delete Collection")
        
        try:
           collection_link = database_link + '/colls/{0}'.format(id)
           client.DeleteContainer(collection_link)

           print('Collection with id \'{0}\' was deleted'.format(id))

        except errors.HTTPFailure as e:
            if e.status_code == 404:
               print('A collection with id \'{0}\' does not exist'.format(id))
            else: 
                raise

def run_sample():

    with IDisposable(cosmos_client.CosmosClient(HOST, {'masterKey': MASTER_KEY} )) as client:
        try:
            # setup database for this sample
            try:
                client.CreateDatabase({"id": DATABASE_ID})
            
            except errors.HTTPFailure as e:
                if e.status_code == 409:
                   pass
                else: 
                    raise
            
            # query for a collection            
            CollectionManagement.find_Container(client, COLLECTION_ID)
            
            # create a collection
            CollectionManagement.create_Container(client, COLLECTION_ID)
            
            # get & change Offer Throughput of collection
            CollectionManagement.manage_offer_throughput(client, COLLECTION_ID)

            # get a collection using its id
            CollectionManagement.read_Container(client, COLLECTION_ID)

            # list all collection on an account
            CollectionManagement.list_Containers(client)

            # delete collection by id
            CollectionManagement.delete_Container(client, COLLECTION_ID)

            # cleanup database after sample
            try:
                client.DeleteDatabase(database_link)
            
            except errors.CosmosError as e:
                if e.status_code == 404:
                   pass
                else: 
                    raise errors.HTTPFailure(e.status_code)

        except errors.HTTPFailure as e:
            print('\nrun_sample has caught an error. {0}'.format(e))
        
        finally:
            print("\nrun_sample done")

if __name__ == '__main__':
    try:
        run_sample()

    except Exception as e:
        print("Top level Error: args:{0}, message:{1}".format(e.args,e))<|MERGE_RESOLUTION|>--- conflicted
+++ resolved
@@ -173,10 +173,7 @@
             if e.status_code == 409:
                print('A collection with id \'{0}\' already exists'.format(collection['id']))
             else: 
-<<<<<<< HEAD
-                raise
-=======
-                raise errors.HTTPFailure(e.status_code)
+                raise
 
         print("\n2.6 Create Collection - With Partition key V2")
 
@@ -200,8 +197,7 @@
             if e.status_code == 409:
                 print('A collection with id \'{0}\' already exists'.format(collection['id']))
             else:
-                raise errors.HTTPFailure(e.status_code)
->>>>>>> 4c4c3461
+                raise
 
     @staticmethod
     def manage_offer_throughput(client, id):
