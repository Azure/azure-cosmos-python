--- conflicted
+++ resolved
@@ -46,7 +46,7 @@
     host = test_config._test_config.host
     masterKey = test_config._test_config.masterKey
     connectionPolicy = test_config._test_config.connectionPolicy
-    client = cosmos_client.CosmosClient(host, {'masterKey': masterKey}, connectionPolicy)
+    client = cosmos_client_connection.CosmosClientConnection(host, {'masterKey': masterKey}, connectionPolicy)
     created_db = test_config._test_config.create_database_if_not_exist(client)
 
     def __AssertHTTPFailureWithStatus(self, status_code, func, *args, **kwargs):
@@ -71,27 +71,8 @@
                 "'masterKey' and 'host' at the top of this class to run the "
                 "tests.")
 
-<<<<<<< HEAD
-    def setUp(self):
-        client = cosmos_client_connection.CosmosClientConnection(Test_ttl_tests.host, 
-                                                {'masterKey': Test_ttl_tests.masterKey}, Test_ttl_tests.connectionPolicy)
-        query_iterable = client.QueryDatabases('SELECT * FROM root r WHERE r.id=\'' + Test_ttl_tests.testDbName + '\'')
-        it = iter(query_iterable)
-        
-        test_db = next(it, None)
-        if test_db is not None:
-            client.DeleteDatabase(test_db['_self'])
-
-    def test_collection_and_document_ttl_values(self):
-        client = cosmos_client_connection.CosmosClientConnection(Test_ttl_tests.host, {'masterKey': Test_ttl_tests.masterKey}, Test_ttl_tests.connectionPolicy)
-
-        created_db = client.CreateDatabase({ 'id': Test_ttl_tests.testDbName })
-        
-        collection_definition = {'id' : 'sample collection1',
-=======
     def test_collection_and_document_ttl_values(self):
         collection_definition = {'id' : 'test_collection_and_document_ttl_values1' + str(uuid.uuid4()),
->>>>>>> 661a5171
                                  'defaultTtl' : 5
                                  }
 
@@ -160,12 +141,7 @@
             created_collection['_self'],
             document_definition)
 
-<<<<<<< HEAD
-    def test_document_ttl_with_positive_defaultTtl(self):
-        client = cosmos_client_connection.CosmosClientConnection(Test_ttl_tests.host, {'masterKey': Test_ttl_tests.masterKey}, Test_ttl_tests.connectionPolicy)
-=======
-        self.client.DeleteContainer(created_collection['_self'])
->>>>>>> 661a5171
+        self.client.DeleteContainer(created_collection['_self'])
 
     def test_document_ttl_with_positive_defaultTtl(self):
         collection_definition = {'id' : 'test_document_ttl_with_positive_defaultTtl collection' + str(uuid.uuid4()),
@@ -228,12 +204,7 @@
             self.client.ReadItem,
             created_document['_self'])
 
-<<<<<<< HEAD
-    def test_document_ttl_with_negative_one_defaultTtl(self):
-        client = cosmos_client_connection.CosmosClientConnection(Test_ttl_tests.host, {'masterKey': Test_ttl_tests.masterKey}, Test_ttl_tests.connectionPolicy)
-=======
-        self.client.DeleteContainer(created_collection['_self'])
->>>>>>> 661a5171
+        self.client.DeleteContainer(created_collection['_self'])
 
     def test_document_ttl_with_negative_one_defaultTtl(self):
         collection_definition = {'id' : 'test_document_ttl_with_negative_one_defaultTtl collection' + str(uuid.uuid4()),
@@ -273,12 +244,7 @@
         read_document = self.client.ReadItem(created_document2['_self'])
         self.assertEqual(created_document2['id'], read_document['id'])
 
-<<<<<<< HEAD
-    def test_document_ttl_with_no_defaultTtl(self):
-        client = cosmos_client_connection.CosmosClientConnection(Test_ttl_tests.host, {'masterKey': Test_ttl_tests.masterKey}, Test_ttl_tests.connectionPolicy)
-=======
-        self.client.DeleteContainer(created_collection['_self'])
->>>>>>> 661a5171
+        self.client.DeleteContainer(created_collection['_self'])
 
     def test_document_ttl_with_no_defaultTtl(self):
         collection_definition = {'id' : 'test_document_ttl_with_no_defaultTtl collection' + str(uuid.uuid4()) }
@@ -298,12 +264,7 @@
         read_document = self.client.ReadItem(created_document['_self'])
         self.assertEqual(created_document['id'], read_document['id'])
 
-<<<<<<< HEAD
-    def test_document_ttl_misc(self):
-        client = cosmos_client_connection.CosmosClientConnection(Test_ttl_tests.host, {'masterKey': Test_ttl_tests.masterKey}, Test_ttl_tests.connectionPolicy)
-=======
-        self.client.DeleteContainer(created_collection['_self'])
->>>>>>> 661a5171
+        self.client.DeleteContainer(created_collection['_self'])
 
     def test_document_ttl_misc(self):
         collection_definition = {'id' : 'test_document_ttl_misc collection' + str(uuid.uuid4()),
